"""
simulation.py: Provides the Simulation class object that runs the BLUES engine

Authors: Samuel C. Gill
Contributors: Nathan M. Lim, David L. Mobley
"""
import numpy as np
from simtk import unit, openmm
from simtk.openmm import app
import parmed, math
import mdtraj
import sys, time, os
from datetime import datetime
from openmmtools import alchemy
from blues.integrators import AlchemicalExternalLangevinIntegrator
import logging
<<<<<<< HEAD
from blues.reporters import init_logger
=======
import copy
import traceback
def init_logger(outfname='blues'):
    logger = logging.getLogger()
    logger.setLevel(logging.DEBUG)
    formatter = logging.Formatter('%(levelname)s-%(asctime)s %(message)s',  "%H:%M:%S")
    # Write to File
    fh = logging.FileHandler(outfname+'.log')
    #fh.setLevel(logging.DEBUG)
    fh.setLevel(logging.INFO)
    fh.setFormatter(formatter)
    logger.addHandler(fh)

    # Stream to terminal
    ch = logging.StreamHandler()
    ch.setLevel(logging.INFO)
    ch.setFormatter(formatter)
    logger.addHandler(ch)
    return logger
>>>>>>> bc39af47

class SimulationFactory(object):
    """SimulationFactory is used to generate the 3 required OpenMM Simulation
    objects (MD, NCMC, ALCH) required for the BLUES run.
    Ex.
        from blues.ncmc import SimulationFactory
        sims = SimulationFactory(structure, move_engine, **opt)
        sims.createSimulationSet()
    #TODO: add functionality for handling multiple alchemical regions
    """
    def __init__(self, structure, move_engine, **opt):
        """Requires a parmed.Structure of the entire system and the ncmc.Model
        object being perturbed.

        Options is expected to be a dict of values. Ex:
        nIter=5, nstepsNC=50, nstepsMD=10000,
        temperature=300, friction=1, dt=0.002,
        nonbondedMethod='PME', nonbondedCutoff=10, constraints='HBonds',
        trajectory_interval=1000, reporter_interval=1000, platform=None"""
        if 'Logger' in opt:
            self.log = opt['Logger']
        else:
            self.log = logging.getLogger(__name__)
            #self.log = init_logger(logger)

        #Structure of entire system
        self.structure = structure
        #Atom indicies from move_engine
        #TODO: change atom_indices selection for multiple regions
        self.atom_indices = move_engine.moves[0].atom_indices
        self.move_engine = move_engine
        self.system = None
        self.alch_system = None
        self.md = None
        self.alch  = None
        self.nc  = None

        self.opt = opt
        #Add check here to fail earlier
        if (self.opt['nstepsNC'] % 2) != 0:
            raise Exception('nstepsNC needs to be even to ensure the protocol is symmetric (currently %i)' % (self.opt['nstepsNC']))
            #rounded_val = self.opt['nstepsNC'] & ~1
            #self.log.warn("NCMC steps must be even for symmetric protocol. Setting 'nstepsNC = %i'" % (rounded_val))
            #self.opt['nstepsNC'] = rounded_val
        for k,v in opt.items():
            self.log.info('{} = {}'.format(k,v))

    def _zero_allother_masses(self, system, indexlist):
        num_atoms = system.getNumParticles()
        for index in range(num_atoms):
            if index in indexlist:
                pass
            else:
                system.setParticleMass(index, 0*unit.daltons)
        return system

    def generateAlchSystem(self, system, atom_indices,
                            freeze_distance=0, freeze_center='LIG', freeze_solvent='HOH,NA,CL',
                            **opt):
        """Returns the OpenMM System for alchemical perturbations.

        Parameters
        ----------
        system : openmm.System
            The OpenMM System object corresponding to the reference system.
        atom_indices : list
            Atom indicies of the move.
        freeze_center : str
            AmberMask selection for the center in which to select atoms for zeroing their masses. Default: LIG
        freeze_distance : float
            Distance (angstroms) to select atoms for retaining their masses. Atoms outside the set distance will have their masses set to 0.0. Default: 5.0
        freeze_solvent : str
            AmberMask selection in which to select solvent atoms for zeroing their masses. Default: HOH,NA,CL
        """
        logging.getLogger("openmmtools.alchemy").setLevel(logging.ERROR)
        factory = alchemy.AbsoluteAlchemicalFactory(disable_alchemical_dispersion_correction=True)
        alch_region = alchemy.AlchemicalRegion(alchemical_atoms=atom_indices)
        alch_system = factory.create_alchemical_system(system, alch_region)

        if freeze_distance:
            #Atom selection for zeroing protein atom masses
            mask = parmed.amber.AmberMask(self.structure,"(:%s<:%f)&!(:%s)" % (freeze_center,freeze_distance,freeze_solvent))
            site_idx = [i for i in mask.Selected()]
            self.log.info('Zeroing mass of %s atoms %.1f Angstroms from %s in alchemical system' % (len(site_idx), freeze_distance, freeze_center))
            self.log.debug('\nFreezing atom selection = %s' % site_idx)
            alch_system = self._zero_allother_masses(alch_system, site_idx)
        else:
            pass
        print('alch_system', alch_system.getForces())
        return alch_system

    def generateSystem(self, structure, nonbondedMethod='PME', nonbondedCutoff=10,
                       constraints='HBonds', hydrogenMass=None, implicitSolvent=None, **opt):
        """Returns the OpenMM System for the reference system.

        Parameters
        ----------
        structure: parmed.Structure
            ParmEd Structure object of the entire system to be simulated.
        opt : optional parameters (i.e. cutoffs/constraints)
        """
        if hydrogenMass:
            self.log.info('HMR Settings: \n\ttimestep: {} \n\tconstraints: {} \n\tHydrogenMass: {}*unit.dalton'.format(opt['dt'], constraints, hydrogenMass))
            hydrogenMass = hydrogenMass*unit.dalton
        else:
            hydrogenMass = None


        if implicitSolvent is None:

            system = structure.createSystem(nonbondedMethod=eval("app.%s" % nonbondedMethod),
                                nonbondedCutoff=nonbondedCutoff*unit.angstroms,
                                constraints=eval("app.%s" % constraints),
                                hydrogenMass=hydrogenMass,
                                implicitSolvent=None)
        else:
            system = structure.createSystem(nonbondedMethod=eval("app.%s" % nonbondedMethod),
                                nonbondedCutoff=nonbondedCutoff*unit.angstroms,
                                constraints=eval("app.%s" % constraints),
                                hydrogenMass=hydrogenMass,
                                implicitSolvent=eval("app.%s" % implicitSolvent))
        #TODO: REmove this portion after done testing
        if 1:
            force = openmm.CustomExternalForce("k*((x-x0)^2+(y-y0)^2+(z-z0)^2)")
            force.addGlobalParameter("k", 5.0*unit.kilocalories_per_mole/unit.angstroms**2)
            force.addPerParticleParameter("x0")
            force.addPerParticleParameter("y0")
            force.addPerParticleParameter("z0")
            aatoms = []
            for i, atom_crd in enumerate(structure.positions):
                if self.structure.atoms[i].name in ('CA', 'C', 'N'):
                    force.addParticle(i, atom_crd.value_in_unit(unit.nanometers))
                    aatoms.append(i)
            print(aatoms)
            #exit()
            system.addForce(force)


        return system

    def generateSimFromStruct(self, structure, move_engine, system, nIter, nstepsNC, nstepsMD,
                             temperature=300, dt=0.002, friction=1,
                             reporter_interval=1000, nprop=1, prop_lambda=0.3,
                             ncmc=False, platform=None, **opt):
        """Used to generate the OpenMM Simulation objects given a ParmEd Structure.

        Parameters
        ----------
        structure: parmed.Structure
            ParmEd Structure object of the entire system to be simulated.
        system :
        opt : optional parameters (i.e. cutoffs/constraints)
        atom_indices : list
            Atom indicies of the move.
        prop_lambda : float (Default = 0.3)
            Defines the region in which to add extra propagation
            steps during the NCMC simulation from the midpoint 0.5.
            i.e. A value of 0.3 will add extra steps from lambda 0.2 to 0.8.
        nprop : int (Default: 1)
            Controls the number of propagation steps to add in the lambda
            region defined by `prop_lambda`
        """
        if ncmc:
            #During NCMC simulation, lambda parameters are controlled by function dict below
            # Keys correspond to parameter type (i.e 'lambda_sterics', 'lambda_electrostatics')
            # 'lambda' = step/totalsteps where step corresponds to current NCMC step,
            #functions = { 'lambda_sterics' : 'min(1, (1/0.3)*abs(lambda-0.5))',
            #              'lambda_electrostatics' : 'step(0.2-lambda) - 1/0.2*lambda*step(0.2-lambda) + 1/0.2*(lambda-0.8)*step(lambda-0.8)',
            functions = { 'lambda_sterics' : 'min(1, (1/0.2)*abs(lambda-0.5))',
                          'lambda_electrostatics' : 'step(0.1-lambda) - 1/0.1*lambda*step(0.1-lambda) + 1/0.1*(lambda-0.9)*step(lambda-0.9)',

            #functions = { 'lambda_sterics' : '0',
            #              'lambda_electrostatics' : '0',

                        #'lambda_restraints' : 'max(0, 1-(1/0.3)*abs(lambda-0.5))'
                        #'lambda_restraints' : '0'

                          }
            integrator = AlchemicalExternalLangevinIntegrator(alchemical_functions=functions,
                                   splitting= "H V R O R V H",
                                   temperature=temperature*unit.kelvin,
                                   nsteps_neq=nstepsNC,
                                   timestep=dt*unit.picoseconds,
                                   nprop=nprop,
                                   prop_lambda=prop_lambda
                                   )

            for move in move_engine.moves:
                system, integrator = move.initializeSystem(system, integrator)

        else:
            integrator = openmm.LangevinIntegrator(temperature*unit.kelvin,
                                                   friction/unit.picosecond,
                                                   dt*unit.picoseconds)

        #TODO SIMPLIFY TO 1 LINE.
        #Specifying platform properties here used for local development.
        if platform is None:
            #Use the fastest available platform
            simulation = app.Simulation(structure.topology, system, integrator)
        else:
            platform = openmm.Platform.getPlatformByName(platform)
            simulation = app.Simulation(structure.topology, system, integrator, platform)

        if ncmc: #Encapsulate so this self.log.infos once
            # OpenMM platform information
            mmver = openmm.version.version
            mmplat = simulation.context.getPlatform()
            self.log.info('OpenMM({}) simulation generated for {} platform'.format(mmver, mmplat.getName()))
            # Platform properties
            for prop in mmplat.getPropertyNames():
                val = mmplat.getPropertyValue(simulation.context, prop)
                self.log.info('{} = {}'.format(prop,val))

        # Set initial positions/velocities
        # Will get overwritten from saved State.
        simulation.context.setPositions(structure.positions)
        simulation.context.setVelocitiesToTemperature(temperature*unit.kelvin)

        return simulation

    def createSimulationSet(self):
        """Function used to generate the 3 OpenMM Simulation objects."""
        self.system = self.generateSystem(self.structure, **self.opt)
        self.alch_system = self.generateAlchSystem(self.system, self.atom_indices, **self.opt)
        self.md = self.generateSimFromStruct(self.structure, self.move_engine, self.system, **self.opt)
        self.alch = self.generateSimFromStruct(self.structure, self.move_engine, self.system,  **self.opt)
        self.nc = self.generateSimFromStruct(self.structure, self.move_engine, self.alch_system,
                                            ncmc=True, **self.opt)


class Simulation(object):
    """Simulation class provides the functions that perform the BLUES run.

    Ex.
        import blues.ncmc
        blues = ncmc.Simulation(sims, move_engine, **opt)
        blues.run()

    """
    def __init__(self, simulations, move_engine, **opt):
        """Initialize the BLUES Simulation object.

        Parameters
        ----------
        sims : blues.ncmc.SimulationFactory object
            SimulationFactory Object which carries the 3 required
            OpenMM Simulation objects (MD, NCMC, ALCH) required to run BLUES.
        move_engine : blues.ncmc.MoveEngine object
            MoveProposal object which contains the dict of moves performed
            in the NCMC simulation.

        Additional parameters for more fine-tuned control of the simulation
        can be specified by passing it through a dicitonary. Below lists the
        number of additional options

            Simulation options
            ------------------
            dt: int, optional, default=0.002
                The timestep of the integrator to use (in ps).
            nstepsNC: int, optional, default=100
                The number of NCMC relaxation steps to use.
            ##nIter: int, optional, default=100
            ##    The number of MD + NCMC/MC iterations to perform.
            nprop: int, optional, default=5
                The number of additional propogation steps to be inserted
                during the middle of the NCMC protocol (defined by
                `prop_lambda`)
            prop_lambda: float, optional, default=0.3
                The range which additional propogation steps are added,
                defined by [0.5-prop_lambda, 0.5+prop_lambda].
            mc_per_iter: int, optional, default=1
                The number of MC moves to perform during each
                iteration of a MD + MC simulations.
            Reporter options
            ----------------

            trajectory_interval: int
                Used to calculate the number of trajectory frames
                per iteration.
            reporter_interval: int
                Outputs information (steps, speed, accepted moves, iterations)
                about the NCMC simulation every reporter_interval interval.
            outfname: str
                Prefix of log file to output to.
            Logger: logging.Logger
                Adds a logger that will output relevant non-trajectory
                simulation information to a log.
            ncmc_traj: str
                If specified will create a reporter that will output
                EVERY frame of the NCMC portion of the trajectory to a
                DCD file called `ncmc_traj`.dcd. WARNING: since this
                outputs every frame this will drastically slow down
                the simulation and generate huge files. You should
                probably only use this for debugging purposes.
            ncmc_move_output: str
                If specified will create a reporter that will output
                frames of the NCMC trajectory immediately before
                the halfway point, before any blues.moves.Move.move()
                occur to a file called `ncmc_move_output`_begin.dcd
                as awell as the trajectory immediately after the
                move() takes place to a DCD file called
                `ncmc_move_opoutut`_end.dcd. This allows you
                to visualize the output of your MC moves, which
                can be useful for debugging.

        """
        if 'Logger' in opt:
            self.log = opt['Logger']
        elif simulations.log:
            self.log = simulations.log
        else:
            self.log = logging.getLogger(__name__)

        self.opt = opt
        self.md_sim = simulations.md
        self.alch_sim = simulations.alch
        self.nc_sim = simulations.nc
        self.move_engine = move_engine

        self.accept = 0
        self.reject = 0
        self.accept_ratio = 0

        #if nstepsNC not specified, set it to 0
        #will be caught if NCMC simulation is run
        if (self.opt['nstepsNC'] % 2) != 0:
            raise Exception('nstepsNC needs to be even to ensure the protocol is symmetric (currently %i)' % (self.opt['nstepsNC']))
        else:
            self.movestep = int(self.opt['nstepsNC']) / 2

        self.current_iter = 0
        self.current_state = { 'md'   : { 'state0' : {}, 'state1' : {} },
                               'nc'   : { 'state0' : {}, 'state1' : {} },
                               'alch' : { 'state0' : {}, 'state1' : {} }
                            }
<<<<<<< HEAD
=======
        #attach ncmc reporter if specified
        if 'ncmc_traj' in self.opt:
            # Add reporter to NCMC Simulation useful for debugging:
            self.ncmc_reporter = app.dcdreporter.DCDReporter('{ncmc_traj}.dcd'.format(**self.opt), 1)
            self.nc_sim.reporters.append(self.ncmc_reporter)
        else:
            pass

        if 'ncmc_move_output' in self.opt:
            # Add reporter to NCMC Simulation specific for the move proposal useful for debugging:
            self.ncmc_begin_reporter = app.dcdreporter.DCDReporter('{ncmc_move_output}_begin.dcd'.format(**self.opt), 1)
            self.ncmc_end_reporter = app.dcdreporter.DCDReporter('{ncmc_move_output}_end.dcd'.format(**self.opt), 1)
            self.nc_sim.reporters.append(self.ncmc_begin_reporter)
            self.nc_sim.reporters.append(self.ncmc_end_reporter)

        else:
            pass

>>>>>>> bc39af47

        #controls how many mc moves are performed during each iteration
        if 'mc_per_iter' in opt:
            self.mc_per_iter = opt['mc_per_iter']
        else:
            self.mc_per_iter = 1

        #specify nc integrator variables to report in verbose output
        self.work_keys = [ 'lambda', 'shadow_work',
                          'protocol_work', 'Eold', 'Enew', 'unperturbed_pe', 'perturbed_pe']

        self.state_keys = { 'getPositions' : True,
                       'getVelocities' : True,
                       'getForces' : False,
                       'getEnergy' : True,
                       'getParameters': True,
                       'enforcePeriodicBox' : True}


    def setSimState(self, simkey, stateidx, stateinfo):
        """Stores the dict of Positions, Velocities, Potential/Kinetic energies
        of the state before and after a NCMC step or iteration.

        Parameters
        ----------
        simkey : str (key: 'md', 'nc', 'alch')
            Key corresponding to the simulation.
        stateidx : int (key: 'state0' or 'state1')
            Key corresponding to the state information being stored.
        stateinfo : dict
            Dictionary containing the State information.
        """
        self.current_state[simkey][stateidx] = stateinfo

    def setStateConditions(self):
        """Stores the dict of current state of the MD and NCMC simulations.
        Dict contains the Positions, Velocities, Potential/Kinetic Energies
        of the current state.
        Sets the NCMC simulation Positions/Velocities to
        the current state of the MD simulation.
        """
        md_state0 = self.getStateInfo(self.md_sim.context, self.state_keys)
        nc_state0 = self.getStateInfo(self.nc_sim.context, self.state_keys)
        self.nc_sim.context.setPositions(md_state0['positions'])
        self.nc_sim.context.setVelocities(md_state0['velocities'])
        self.setSimState('md', 'state0', md_state0)
        self.setSimState('nc', 'state0', nc_state0)

    def _getSimulationInfo(self):
        """self.log.infos out simulation timing and related information."""

        prop_lambda = self.nc_sim.context._integrator._prop_lambda
        prop_range = round(prop_lambda[1] - prop_lambda[0],4)
        if prop_range >= 0.0:
            if self.opt['nprop'] > 1:
                self.log.info('Adding {} extra propgation steps in lambda [{}, {}]'.format(self.opt['nprop'], prop_lambda[0],prop_lambda[1]))
            #Get number of NCMC steps before extra propagation
            normal_ncmc_steps = round(prop_lambda[0] * self.opt['nstepsNC'],4)

            #Get number of NCMC steps for extra propagation
            extra_ncmc_steps = (prop_range * self.opt['nstepsNC']) * self.opt['nprop']

            self.log.info('\tLambda: 0.0 -> %s = %s NCMC Steps' % (prop_lambda[0],normal_ncmc_steps))
            self.log.info('\tLambda: %s -> %s = %s NCMC Steps' % (prop_lambda[0],prop_lambda[1],extra_ncmc_steps))
            self.log.info('\tLambda: %s -> 1.0 = %s NCMC Steps' % (prop_lambda[1],normal_ncmc_steps))

            #Get total number of NCMC steps including extra propagation
            total_ncmc_steps = (normal_ncmc_steps * 2.0) + extra_ncmc_steps
            self.log.info('\t%s NCMC Steps/iter' % total_ncmc_steps)

        else:
            total_ncmc_steps = self.opt['nstepsNC']

        #Total NCMC simulation time
        time_ncmc_steps = total_ncmc_steps * self.opt['dt']
        self.log.info('\t%s NCMC ps/iter' % time_ncmc_steps)

        #Total MD simulation time
        time_md_steps = self.opt['nstepsMD'] * self.opt['dt']
        self.log.info('MD Steps = %s' % self.opt['nstepsMD'])
        self.log.info('\t%s MD ps/iter' % time_md_steps)

        #Total BLUES simulation time
        totaltime = (time_ncmc_steps + time_md_steps) * self.opt['nIter']
        self.log.info('Total Simulation Time = %s ps' % totaltime)
        self.log.info('\tTotal NCMC time = %s ps' % (int(time_ncmc_steps) * int(self.opt['nIter'])))
        self.log.info('\tTotal MD time = %s ps' % (int(time_md_steps) * int(self.opt['nIter'])))

        #Get trajectory frame interval timing for BLUES simulation
        frame_iter = self.opt['nstepsMD'] / float(self.opt['trajectory_interval'])
        timetraj_frame = (time_ncmc_steps + time_md_steps) / frame_iter
        self.log.info('\tTrajectory Interval = %s ps' % timetraj_frame)
        self.log.info('\t\t%s frames/iter' % frame_iter )

    def getStateInfo(self, context, parameters):
        """Function that gets the State information from the given context and
        list of parameters to query it with.
        Returns a dict of the data from the State.

        Parameters
        ----------
        context : openmm.Context
            Context of the OpenMM Simulation to query.
        parameters : list
            Default: [ positions, velocities, potential_energy, kinetic_energy ]
            A list that defines what information to get from the context State.
        """
        stateinfo = {}
        state  = context.getState(**parameters)
        stateinfo['iter'] = int(self.current_iter)
        stateinfo['positions'] =  state.getPositions(asNumpy=True)
        stateinfo['velocities'] = state.getVelocities(asNumpy=True)
        stateinfo['potential_energy'] = state.getPotentialEnergy()
        stateinfo['kinetic_energy'] = state.getKineticEnergy()
        return stateinfo

    def getWorkInfo(self, nc_integrator, parameters):
        """Function that obtains the work and energies from the NCMC integrator.

        Returns a dict of the specified parameters.

        Parameters
        ----------
        nc_integrator : openmm.Context.Integrator
            The integrator from the NCMC Context
        parameters : list
            list containing strings of the values to get from the integrator.
            Default : ['total_work', 'lambda', 'shadow_work',
                       'protocol_work', 'Eold', 'Enew','Epert']
        """
        workinfo = {}
        for param in parameters:
            workinfo[param] = nc_integrator.getGlobalVariableByName(param)
        return workinfo

    def writeFrame(self, simulation, outfname):
        """Extracts a ParmEd structure and writes the frame given
        an OpenMM Simulation object"""
        topology = simulation.topology
        system = simulation.context.getSystem()
        state = simulation.context.getState(getPositions=True,
                                            getVelocities=True,
                                            getParameters=True,
                                            getForces=True,
                                            getParameterDerivatives=True,
                                            getEnergy=True,
                                            enforcePeriodicBox=True)


        # Generate the ParmEd Structure
        structure = parmed.openmm.load_topology(topology, system,
                                   xyz=state.getPositions())

        structure.save(outfname,overwrite=True)
        self.log.info('\tSaving Frame to: %s' % outfname)

    def acceptRejectNCMC(self, temperature=300, write_move=False, **opt):
        """Function that chooses to accept or reject the proposed move.
        """
        md_state0 = self.current_state['md']['state0']
        nc_state0 = self.current_state['nc']['state0']
        nc_state1 = self.current_state['nc']['state1']

<<<<<<< HEAD
        log_ncmc = self.nc_sim.context._integrator.getLogAcceptanceProbability(self.nc_sim.context)
=======
        log_ncmc = self.nc_integrator.getLogAcceptanceProbability(self.nc_context)
        init_rand = np.random.random()
        #print('init_rand', init_rand)
        #print('move accept effect', self.move_engine.moves[self.move_engine.selected_move].acceptance_ratio)
        #print('after mult', init_rand*self.move_engine.moves[self.move_engine.selected_move].acceptance_ratio)
>>>>>>> bc39af47
        randnum =  math.log(np.random.random())

        # Compute Alchemical Correction Term
        if np.isnan(log_ncmc) == False:
            self.alch_sim.context.setPositions(nc_state1['positions'])
            alch_state1 = self.getStateInfo(self.alch_sim.context, self.state_keys)
            self.setSimState('alch', 'state1', alch_state1)
            correction_factor = (nc_state0['potential_energy'] - md_state0['potential_energy'] + alch_state1['potential_energy'] - nc_state1['potential_energy']) * (-1.0/self.nc_sim.context._integrator.kT)
            log_ncmc = log_ncmc + correction_factor
        # If the move has it's own acceptance ratio factor, apply that to the overall acceptance
        # but first check if the move acceptance ratio is 0 since that will always be rejected
        if self.move_engine.moves[self.move_engine.selected_move].acceptance_ratio == 0:
            self.reject += 1
            self.log.info('NCMC MOVE REJECTED: log_ncmc {} < {}'.format(log_ncmc, randnum) )
<<<<<<< HEAD
            self.nc_sim.context.setPositions(md_state0['positions'])
=======
            self.nc_context.setPositions(md_state0['positions'])
        else:
            # Since we're working with the log of the energy difference we can add the log of the move acceptance ratio
            # ln(xy) = ln(x) + ln(y)
            log_ncmc = log_ncmc + math.log(self.move_engine.moves[self.move_engine.selected_move].acceptance_ratio)
            if log_ncmc > randnum:
                self.accept += 1
                self.log.info('NCMC MOVE ACCEPTED: log_ncmc {} > randnum {}'.format(log_ncmc, randnum) )
                self.md_sim.context.setPositions(nc_state1['positions'])
                if write_move:
                	self.writeFrame(self.md_sim, '{}acc-it{}.pdb'.format(self.opt['outfname'],self.current_iter))

            else:
                self.reject += 1
                self.log.info('NCMC MOVE REJECTED: log_ncmc {} < {}'.format(log_ncmc, randnum) )
                self.nc_context.setPositions(md_state0['positions'])
>>>>>>> bc39af47

        self.nc_sim.currentStep = 0
        self.nc_sim.context._integrator.reset()
        self.md_sim.context.setVelocitiesToTemperature(temperature)

    def simulateNCMC(self, nstepsNC=5000, **opt):
        """Function that performs the NCMC simulation."""
        self.log.info('[Iter %i] Advancing %i NCMC steps...' % (self.current_iter, nstepsNC))
        #choose a move to be performed according to move probabilities
        #TODO: will have to change to work with multiple alch region
        self.move_engine.selectMove()
        move_idx = self.move_engine.selected_move
        move_name = self.move_engine.moves[move_idx].__class__.__name__

        for nc_step in range(int(nstepsNC)):
<<<<<<< HEAD
=======
            start = time.time()
            self._initialSimulationTime = self.nc_sim.context.getState().getTime()
>>>>>>> bc39af47
            try:
                #Attempt anything related to the move before protocol is performed
                if nc_step == 0:
                    self.nc_sim.context = self.move_engine.moves[self.move_engine.selected_move].beforeMove(self.nc_sim.context)

                # Attempt selected MoveEngine Move at the halfway point
                #to ensure protocol is symmetric
                if self.movestep == nc_step:

                    if 'ncmc_move_output' in opt:
                        self.ncmc_begin_reporter.report(self.nc_sim, self.nc_context.getState(getPositions=True))

                    #Do move
                    self.log.info('Performing %s...' % move_name)
<<<<<<< HEAD
                    self.nc_sim.context = self.move_engine.runEngine(self.nc_sim.context)

                # Do 1 NCMC step with the integrator
                self.nc_sim.step(1)

                ###DEBUG options at every NCMC step
                self.log.debug('%s' % self.getWorkInfo(self.nc_sim.context._integrator, self.work_keys))
=======
                    #print('state_cond', zip(self.nc_sim.context.getParameters().keys(), self.nc_sim.context.getParameters().values()))
                    for context_parameter in self.nc_sim.integrator._alchemical_functions:
                        #print('context_parm', context_parameter)
                        if context_parameter in self.nc_sim.integrator._system_parameters:
                            #print('context_present')
                            #print(self.nc_sim.integrator._alchemical_functions[context_parameter])
                            pass

                    self.nc_context = self.move_engine.runEngine(self.nc_context)
                    if 'ncmc_move_output' in opt:
                        self.ncmc_end_reporter.report(self.nc_sim, self.nc_context.getState(getPositions=True))

                    if ncmc_traj and (nc_step % 5) == 0:
                        self.ncmc_reporter.report(self.nc_sim, self.nc_context.getState(getPositions=True, getVelocities=True))
                if verbose:
                    # Print energies at every step
                    work = self.getWorkInfo(self.nc_integrator, self.work_keys)
                    self.log.debug('%s' % work)


                if self.movestep +1 == nc_step:
                    work = self.nc_context.getIntegrator().getGlobalVariableByName('protocol_work')
                    print('work after move', work)

                self.nc_integrator.step(1)

                ###DEBUG options at every NCMC step
                if verbose:
                    # Print energies at every step
                    work = self.getWorkInfo(self.nc_integrator, self.work_keys)
                    self.log.debug('%s' % work)
                if ncmc_traj and (nc_step % 5 == 0):
                    self.ncmc_reporter.report(self.nc_sim, self.nc_context.getState(getPositions=True, getVelocities=True))

>>>>>>> bc39af47
                #Attempt anything related to the move after protocol is performed
                if nc_step == nstepsNC-1:
                    self.nc_sim.context = self.move_engine.moves[self.move_engine.selected_move].afterMove(self.nc_sim.context)

            except Exception as e:
<<<<<<< HEAD
                self.log.error(e)
                self.move_engine.moves[self.move_engine.selected_move]._error(self.nc_sim.context)
=======
                if verbose:
                    self.log.error(traceback.format_exc())
                else:
                    self.log.error(e)
                self.move_engine.moves[self.move_engine.selected_move]._error(self.nc_context)
>>>>>>> bc39af47
                break

        nc_state1 = self.getStateInfo(self.nc_sim.context, self.state_keys)
        self.setSimState('nc', 'state1', nc_state1)

    def simulateMD(self, nstepsMD=5000, **opt):
        """Function that performs the MD simulation."""

        self.log.info('[Iter %i] Advancing %i MD steps...' % (self.current_iter, nstepsMD))

        md_state0 = self.current_state['md']['state0']
        try:
            self.md_sim.step(nstepsMD)
        except Exception as e:
            self.log.error(e, exc_info=True)
            self.log.error('potential energy before NCMC: %s' % md_state0['potential_energy'])
            self.log.error('kinetic energy before NCMC: %s' % md_state0['kinetic_energy'])
            #Write out broken frame
            self.writeFrame(self.md_sim, 'MD-fail-it%s-md%i.pdb' %(self.current_iter, self.md_sim.currentStep))
            exit()

        md_state0 = self.getStateInfo(self.md_sim.context, self.state_keys)
        self.setSimState('md', 'state0', md_state0)
        # Set NC poistions to last positions from MD
<<<<<<< HEAD
        self.nc_sim.context.setPositions(md_state0['positions'])
        self.nc_sim.context.setVelocities(md_state0['velocities'])
=======
        self.nc_context.setPositions(md_state0['positions'])
        self.nc_context.setVelocities(md_state0['velocities'])

    def _report(self,start,nc_step):
        end = time.time()
        headers = ['Step', 'Speed (ns/day)', 'Acc. Moves', 'Iter']
        if self.current_iter == 0 and nc_step == 0:
            self.log.info('[NCMC] "%s"' % ('"'+'\t'+'"').join(headers))
        if nc_step % self.opt['reporter_interval'] == 0 or nc_step+1 == self.opt['nstepsNC']:
            elapsed = end-start
            elapsedDays = (elapsed/86400.0)
            elapsedNs = (self.nc_sim.context.getState().getTime()-self._initialSimulationTime).value_in_unit(unit.nanosecond)
            speed = (elapsedNs/elapsedDays)
            speed = "%.3g" % speed
            values = [nc_step, speed, self.accept, self.current_iter]
            self.log.info('\t\t'.join(str(v) for v in values))

    def _initialize_moves(self):
        state = self.nc_sim.context.getState(getPositions=True, getVelocities=True)
        #print('box vectors', state.getPeriodicBoxVectors())
        pos = state.getPositions()
        vel = state.getVelocities()
        #print(self.nc_sim.context.getSystem().getForces(), len(self.nc_sim.context.getSystem().getForces()))
        for move in self.move_engine.moves:
            system = self.nc_sim.context.getSystem()
            integrator = self.nc_sim.integrator
            new_sys, new_integrator = move.initializeSystem(system, integrator)
            self.nc_sim.system = new_sys
            inter = copy.deepcopy(new_integrator)
            #print('new', self.nc_sim.system.getForces(), len(self.nc_sim.system.getForces()))
            #print('new', self.nc_sim.context.getSystem().getForces(), len(self.nc_sim.context.getSystem().getForces()))
        top = self.nc_sim.topology
        #platform = self.nc_sim.platform
        #self.nc_sim = app.Simulation(top, new_sys, new_integrator, platform)

        self.nc_sim = app.Simulation(top, new_sys, inter)

        #print('keys', self.nc_sim.context.getParameters().keys())
        #self.nc_sim.context.reinitialize()
        self.nc_sim.context.setPositions(pos)
        self.nc_sim.context.setVelocities(vel)
        self.nc_context = self.nc_sim.context
        #print('norm call', self.nc_sim.context.getSystem().getForces(), len(self.nc_sim.context.getSystem().getForces()))
        #print('context var', self.nc_context.getSystem().getForces(), len(self.nc_context.getSystem().getForces()))



>>>>>>> bc39af47

    def run(self, nIter=100):
        """Function that runs the BLUES engine to iterate over the actions:
        Perform NCMC simulation, perform proposed move, accepts/rejects move,
        then performs the MD simulation from the NCMC state.
        """
        self.log.info('Running %i BLUES iterations...' % (nIter))
        self._getSimulationInfo()
        #set inital conditions
<<<<<<< HEAD
=======
        ###self._initialize_moves()
        #print('beginning', self.nc_sim.context.getParameters().keys())
>>>>>>> bc39af47
        self.setStateConditions()
        for n in range(int(nIter)):
            #print('iter', self.nc_sim.context.getParameters().keys())
            self.current_iter = int(n)
            self.setStateConditions()
            self.simulateNCMC(**self.opt)
            self.acceptRejectNCMC(**self.opt)
            self.simulateMD(**self.opt)

        # END OF NITER
        self.accept_ratio = self.accept/float(nIter)
        self.log.info('Acceptance Ratio: %s' % self.accept_ratio)
        self.log.info('nIter: %s ' % nIter)

    def simulateMC(self):
        """Function that performs the MC simulation."""

        #choose a move to be performed according to move probabilities
        self.move_engine.selectMove()
        #change coordinates according to Moves in MoveEngine
        #self.ncmc_begin_reporter.report(self.md_sim, self.md_sim.context.getState(getPositions=True))

        new_context = self.move_engine.moves[self.move_engine.selected_move].beforeMove(self.md_sim.context)
        if 'ncmc_move_output' in self.opt:
            self.ncmc_begin_reporter.report(self.md_sim, new_context.getState(getPositions=True))

        new_context = self.move_engine.runEngine(new_context)
        if 'ncmc_move_output' in self.opt:
            self.ncmc_end_reporter.report(self.md_sim, new_context.getState(getPositions=True))

        new_context = self.move_engine.moves[self.move_engine.selected_move].afterMove(new_context)

        md_state1 = self.getStateInfo(new_context, self.state_keys)
        self.setSimState('md', 'state1', md_state1)
        #self.ncmc_end_reporter.report(self.md_sim, new_context.getState(getPositions=True))


    def acceptRejectMC(self, temperature=300, **opt):
        """Function that chooses to accept or reject the proposed move.
        """
        md_state0 = self.current_state['md']['state0']
        md_state1 = self.current_state['md']['state1']
        log_mc = (md_state1['potential_energy'] - md_state0['potential_energy']) * (-1.0/self.nc_integrator.kT)
        randnum =  math.log(np.random.random())

        if log_mc > randnum:
            self.accept += 1
            self.log.info('MC MOVE ACCEPTED: log_mc {} > randnum {}'.format(log_mc, randnum) )
            self.md_sim.context.setPositions(md_state1['positions'])
        else:
            self.reject += 1
            self.log.info('MC MOVE REJECTED: log_mc {} < {}'.format(log_mc, randnum) )
            self.md_sim.context.setPositions(md_state0['positions'])
        self.log_mc = log_mc
        self.md_sim.context.setVelocitiesToTemperature(temperature)

    def runMC(self, nIter=100):
        """Function that runs the BLUES engine to iterate over the actions:
        perform proposed move, accepts/rejects move,
        then performs the MD simulation from the accepted or rejected state.
        """

        #set inital conditions
        self.setStateConditions()
        for n in range(nIter):
            self.current_iter = int(n)
            for i in range(self.mc_per_iter):
                self.setStateConditions()
                self.simulateMC()
                self.acceptRejectMC(**self.opt)
            self.simulateMD(**self.opt)<|MERGE_RESOLUTION|>--- conflicted
+++ resolved
@@ -9,14 +9,11 @@
 from simtk.openmm import app
 import parmed, math
 import mdtraj
-import sys, time, os
+import sys, time
 from datetime import datetime
 from openmmtools import alchemy
 from blues.integrators import AlchemicalExternalLangevinIntegrator
 import logging
-<<<<<<< HEAD
-from blues.reporters import init_logger
-=======
 import copy
 import traceback
 def init_logger(outfname='blues'):
@@ -36,7 +33,6 @@
     ch.setFormatter(formatter)
     logger.addHandler(ch)
     return logger
->>>>>>> bc39af47
 
 class SimulationFactory(object):
     """SimulationFactory is used to generate the 3 required OpenMM Simulation
@@ -55,12 +51,12 @@
         nIter=5, nstepsNC=50, nstepsMD=10000,
         temperature=300, friction=1, dt=0.002,
         nonbondedMethod='PME', nonbondedCutoff=10, constraints='HBonds',
-        trajectory_interval=1000, reporter_interval=1000, platform=None"""
+        trajectory_interval=1000, reporter_interval=1000, platform=None,
+        verbose=False"""
         if 'Logger' in opt:
             self.log = opt['Logger']
         else:
-            self.log = logging.getLogger(__name__)
-            #self.log = init_logger(logger)
+            self.log = init_logger(opt['outfname'])
 
         #Structure of entire system
         self.structure = structure
@@ -75,14 +71,8 @@
         self.nc  = None
 
         self.opt = opt
-        #Add check here to fail earlier
-        if (self.opt['nstepsNC'] % 2) != 0:
-            raise Exception('nstepsNC needs to be even to ensure the protocol is symmetric (currently %i)' % (self.opt['nstepsNC']))
-            #rounded_val = self.opt['nstepsNC'] & ~1
-            #self.log.warn("NCMC steps must be even for symmetric protocol. Setting 'nstepsNC = %i'" % (rounded_val))
-            #self.opt['nstepsNC'] = rounded_val
         for k,v in opt.items():
-            self.log.info('{} = {}'.format(k,v))
+            self.log.info('Options: {} = {}'.format(k,v))
 
     def _zero_allother_masses(self, system, indexlist):
         num_atoms = system.getNumParticles()
@@ -114,14 +104,15 @@
         logging.getLogger("openmmtools.alchemy").setLevel(logging.ERROR)
         factory = alchemy.AbsoluteAlchemicalFactory(disable_alchemical_dispersion_correction=True)
         alch_region = alchemy.AlchemicalRegion(alchemical_atoms=atom_indices)
+        #alch_region = alchemy.AlchemicalRegion(alchemical_atoms=atom_indices, annihilate_electrostatics=True, annihilate_sterics=True)
         alch_system = factory.create_alchemical_system(system, alch_region)
+
 
         if freeze_distance:
             #Atom selection for zeroing protein atom masses
             mask = parmed.amber.AmberMask(self.structure,"(:%s<:%f)&!(:%s)" % (freeze_center,freeze_distance,freeze_solvent))
             site_idx = [i for i in mask.Selected()]
-            self.log.info('Zeroing mass of %s atoms %.1f Angstroms from %s in alchemical system' % (len(site_idx), freeze_distance, freeze_center))
-            self.log.debug('\nFreezing atom selection = %s' % site_idx)
+            self.log.info('Zeroing mass of %s atoms %.1f Angstroms from LIG' % (len(site_idx), freeze_distance))
             alch_system = self._zero_allother_masses(alch_system, site_idx)
         else:
             pass
@@ -180,7 +171,8 @@
     def generateSimFromStruct(self, structure, move_engine, system, nIter, nstepsNC, nstepsMD,
                              temperature=300, dt=0.002, friction=1,
                              reporter_interval=1000, nprop=1, prop_lambda=0.3,
-                             ncmc=False, platform=None, **opt):
+                             ncmc=False, platform=None, verbose=True,
+                             **opt):
         """Used to generate the OpenMM Simulation objects given a ParmEd Structure.
 
         Parameters
@@ -241,15 +233,16 @@
             platform = openmm.Platform.getPlatformByName(platform)
             simulation = app.Simulation(structure.topology, system, integrator, platform)
 
-        if ncmc: #Encapsulate so this self.log.infos once
+        if verbose:
             # OpenMM platform information
             mmver = openmm.version.version
             mmplat = simulation.context.getPlatform()
-            self.log.info('OpenMM({}) simulation generated for {} platform'.format(mmver, mmplat.getName()))
+            self.log.debug('OpenMM({}) simulation generated for {} platform'.format(mmver, mmplat.getName()))
+
             # Platform properties
             for prop in mmplat.getPropertyNames():
                 val = mmplat.getPropertyValue(simulation.context, prop)
-                self.log.info('{} = {}'.format(prop,val))
+                self.log.debug('PlatformProperties: {} - {}'.format(prop,val))
 
         # Set initial positions/velocities
         # Will get overwritten from saved State.
@@ -346,15 +339,15 @@
         """
         if 'Logger' in opt:
             self.log = opt['Logger']
-        elif simulations.log:
-            self.log = simulations.log
         else:
             self.log = logging.getLogger(__name__)
 
         self.opt = opt
         self.md_sim = simulations.md
         self.alch_sim = simulations.alch
+        self.nc_context = simulations.nc.context
         self.nc_sim = simulations.nc
+        self.nc_integrator = simulations.nc.context._integrator
         self.move_engine = move_engine
 
         self.accept = 0
@@ -364,7 +357,7 @@
         #if nstepsNC not specified, set it to 0
         #will be caught if NCMC simulation is run
         if (self.opt['nstepsNC'] % 2) != 0:
-            raise Exception('nstepsNC needs to be even to ensure the protocol is symmetric (currently %i)' % (self.opt['nstepsNC']))
+            raise ValueError('nstepsNC needs to be even to ensure the protocol is symmetric (currently %i)' % (nstepsNC))
         else:
             self.movestep = int(self.opt['nstepsNC']) / 2
 
@@ -373,8 +366,6 @@
                                'nc'   : { 'state0' : {}, 'state1' : {} },
                                'alch' : { 'state0' : {}, 'state1' : {} }
                             }
-<<<<<<< HEAD
-=======
         #attach ncmc reporter if specified
         if 'ncmc_traj' in self.opt:
             # Add reporter to NCMC Simulation useful for debugging:
@@ -393,7 +384,6 @@
         else:
             pass
 
->>>>>>> bc39af47
 
         #controls how many mc moves are performed during each iteration
         if 'mc_per_iter' in opt:
@@ -436,20 +426,22 @@
         the current state of the MD simulation.
         """
         md_state0 = self.getStateInfo(self.md_sim.context, self.state_keys)
-        nc_state0 = self.getStateInfo(self.nc_sim.context, self.state_keys)
-        self.nc_sim.context.setPositions(md_state0['positions'])
-        self.nc_sim.context.setVelocities(md_state0['velocities'])
+        nc_state0 = self.getStateInfo(self.nc_context, self.state_keys)
+        self.nc_context.setPositions(md_state0['positions'])
+        self.nc_context.setVelocities(md_state0['velocities'])
         self.setSimState('md', 'state0', md_state0)
         self.setSimState('nc', 'state0', nc_state0)
 
     def _getSimulationInfo(self):
-        """self.log.infos out simulation timing and related information."""
-
-        prop_lambda = self.nc_sim.context._integrator._prop_lambda
+        """Prints out simulation timing and related information."""
+        self.log.info('Iterations = %s' % self.opt['nIter'])
+        self.log.info('Timestep = %s ps' % self.opt['dt'])
+        self.log.info('NCMC Steps = %s' % self.opt['nstepsNC'])
+
+        prop_lambda = self.nc_integrator._prop_lambda
         prop_range = round(prop_lambda[1] - prop_lambda[0],4)
         if prop_range >= 0.0:
-            if self.opt['nprop'] > 1:
-                self.log.info('Adding {} extra propgation steps in lambda [{}, {}]'.format(self.opt['nprop'], prop_lambda[0],prop_lambda[1]))
+            self.log.info('\tAdding {} extra propgation steps in lambda [{}, {}]'.format(self.opt['nprop'], prop_lambda[0],prop_lambda[1]))
             #Get number of NCMC steps before extra propagation
             normal_ncmc_steps = round(prop_lambda[0] * self.opt['nstepsNC'],4)
 
@@ -557,15 +549,11 @@
         nc_state0 = self.current_state['nc']['state0']
         nc_state1 = self.current_state['nc']['state1']
 
-<<<<<<< HEAD
-        log_ncmc = self.nc_sim.context._integrator.getLogAcceptanceProbability(self.nc_sim.context)
-=======
         log_ncmc = self.nc_integrator.getLogAcceptanceProbability(self.nc_context)
         init_rand = np.random.random()
         #print('init_rand', init_rand)
         #print('move accept effect', self.move_engine.moves[self.move_engine.selected_move].acceptance_ratio)
         #print('after mult', init_rand*self.move_engine.moves[self.move_engine.selected_move].acceptance_ratio)
->>>>>>> bc39af47
         randnum =  math.log(np.random.random())
 
         # Compute Alchemical Correction Term
@@ -573,16 +561,13 @@
             self.alch_sim.context.setPositions(nc_state1['positions'])
             alch_state1 = self.getStateInfo(self.alch_sim.context, self.state_keys)
             self.setSimState('alch', 'state1', alch_state1)
-            correction_factor = (nc_state0['potential_energy'] - md_state0['potential_energy'] + alch_state1['potential_energy'] - nc_state1['potential_energy']) * (-1.0/self.nc_sim.context._integrator.kT)
+            correction_factor = (nc_state0['potential_energy'] - md_state0['potential_energy'] + alch_state1['potential_energy'] - nc_state1['potential_energy']) * (-1.0/self.nc_integrator.kT)
             log_ncmc = log_ncmc + correction_factor
         # If the move has it's own acceptance ratio factor, apply that to the overall acceptance
         # but first check if the move acceptance ratio is 0 since that will always be rejected
         if self.move_engine.moves[self.move_engine.selected_move].acceptance_ratio == 0:
             self.reject += 1
             self.log.info('NCMC MOVE REJECTED: log_ncmc {} < {}'.format(log_ncmc, randnum) )
-<<<<<<< HEAD
-            self.nc_sim.context.setPositions(md_state0['positions'])
-=======
             self.nc_context.setPositions(md_state0['positions'])
         else:
             # Since we're working with the log of the energy difference we can add the log of the move acceptance ratio
@@ -593,19 +578,18 @@
                 self.log.info('NCMC MOVE ACCEPTED: log_ncmc {} > randnum {}'.format(log_ncmc, randnum) )
                 self.md_sim.context.setPositions(nc_state1['positions'])
                 if write_move:
-                	self.writeFrame(self.md_sim, '{}acc-it{}.pdb'.format(self.opt['outfname'],self.current_iter))
+                    self.writeFrame(self.md_sim, '{}acc-it{}.pdb'.format(self.opt['outfname'],self.current_iter))
 
             else:
                 self.reject += 1
                 self.log.info('NCMC MOVE REJECTED: log_ncmc {} < {}'.format(log_ncmc, randnum) )
                 self.nc_context.setPositions(md_state0['positions'])
->>>>>>> bc39af47
-
-        self.nc_sim.currentStep = 0
-        self.nc_sim.context._integrator.reset()
+
+        self.nc_integrator.reset()
         self.md_sim.context.setVelocitiesToTemperature(temperature)
 
-    def simulateNCMC(self, nstepsNC=5000, **opt):
+    def simulateNCMC(self, nstepsNC=5000, ncmc_traj=None,
+                    reporter_interval=1000, verbose=False, **opt):
         """Function that performs the NCMC simulation."""
         self.log.info('[Iter %i] Advancing %i NCMC steps...' % (self.current_iter, nstepsNC))
         #choose a move to be performed according to move probabilities
@@ -613,18 +597,13 @@
         self.move_engine.selectMove()
         move_idx = self.move_engine.selected_move
         move_name = self.move_engine.moves[move_idx].__class__.__name__
-
         for nc_step in range(int(nstepsNC)):
-<<<<<<< HEAD
-=======
             start = time.time()
             self._initialSimulationTime = self.nc_sim.context.getState().getTime()
->>>>>>> bc39af47
             try:
                 #Attempt anything related to the move before protocol is performed
                 if nc_step == 0:
-                    self.nc_sim.context = self.move_engine.moves[self.move_engine.selected_move].beforeMove(self.nc_sim.context)
-
+                    self.nc_context = self.move_engine.moves[self.move_engine.selected_move].beforeMove(self.nc_context)
                 # Attempt selected MoveEngine Move at the halfway point
                 #to ensure protocol is symmetric
                 if self.movestep == nc_step:
@@ -634,15 +613,6 @@
 
                     #Do move
                     self.log.info('Performing %s...' % move_name)
-<<<<<<< HEAD
-                    self.nc_sim.context = self.move_engine.runEngine(self.nc_sim.context)
-
-                # Do 1 NCMC step with the integrator
-                self.nc_sim.step(1)
-
-                ###DEBUG options at every NCMC step
-                self.log.debug('%s' % self.getWorkInfo(self.nc_sim.context._integrator, self.work_keys))
-=======
                     #print('state_cond', zip(self.nc_sim.context.getParameters().keys(), self.nc_sim.context.getParameters().values()))
                     for context_parameter in self.nc_sim.integrator._alchemical_functions:
                         #print('context_parm', context_parameter)
@@ -677,25 +647,21 @@
                 if ncmc_traj and (nc_step % 5 == 0):
                     self.ncmc_reporter.report(self.nc_sim, self.nc_context.getState(getPositions=True, getVelocities=True))
 
->>>>>>> bc39af47
                 #Attempt anything related to the move after protocol is performed
                 if nc_step == nstepsNC-1:
-                    self.nc_sim.context = self.move_engine.moves[self.move_engine.selected_move].afterMove(self.nc_sim.context)
+                    self.nc_context = self.move_engine.moves[self.move_engine.selected_move].afterMove(self.nc_context)
 
             except Exception as e:
-<<<<<<< HEAD
-                self.log.error(e)
-                self.move_engine.moves[self.move_engine.selected_move]._error(self.nc_sim.context)
-=======
                 if verbose:
                     self.log.error(traceback.format_exc())
                 else:
                     self.log.error(e)
                 self.move_engine.moves[self.move_engine.selected_move]._error(self.nc_context)
->>>>>>> bc39af47
                 break
 
-        nc_state1 = self.getStateInfo(self.nc_sim.context, self.state_keys)
+            self._report(start, nc_step)
+
+        nc_state1 = self.getStateInfo(self.nc_context, self.state_keys)
         self.setSimState('nc', 'state1', nc_state1)
 
     def simulateMD(self, nstepsMD=5000, **opt):
@@ -707,7 +673,7 @@
         try:
             self.md_sim.step(nstepsMD)
         except Exception as e:
-            self.log.error(e, exc_info=True)
+            self.log.error(e)
             self.log.error('potential energy before NCMC: %s' % md_state0['potential_energy'])
             self.log.error('kinetic energy before NCMC: %s' % md_state0['kinetic_energy'])
             #Write out broken frame
@@ -717,10 +683,6 @@
         md_state0 = self.getStateInfo(self.md_sim.context, self.state_keys)
         self.setSimState('md', 'state0', md_state0)
         # Set NC poistions to last positions from MD
-<<<<<<< HEAD
-        self.nc_sim.context.setPositions(md_state0['positions'])
-        self.nc_sim.context.setVelocities(md_state0['velocities'])
-=======
         self.nc_context.setPositions(md_state0['positions'])
         self.nc_context.setVelocities(md_state0['velocities'])
 
@@ -768,7 +730,6 @@
 
 
 
->>>>>>> bc39af47
 
     def run(self, nIter=100):
         """Function that runs the BLUES engine to iterate over the actions:
@@ -778,11 +739,8 @@
         self.log.info('Running %i BLUES iterations...' % (nIter))
         self._getSimulationInfo()
         #set inital conditions
-<<<<<<< HEAD
-=======
         ###self._initialize_moves()
         #print('beginning', self.nc_sim.context.getParameters().keys())
->>>>>>> bc39af47
         self.setStateConditions()
         for n in range(int(nIter)):
             #print('iter', self.nc_sim.context.getParameters().keys())
