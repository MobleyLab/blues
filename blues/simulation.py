--- conflicted
+++ resolved
@@ -46,11 +46,7 @@
     """
     def __init__(self, structure, move_engine,
                 #integrator parameters
-<<<<<<< HEAD
-                dt=0.002, friction=1, temperature=298*unit.kelvin, friction=1,
-=======
                 dt=0.002, friction=1, temperature=298*unit.kelvin,
->>>>>>> f33a0866
                 nprop=5, prop_lambda=0.3, nstepsNC=1000,
                 nstepsMD=5000,
                 alchemical_functions={'lambda_sterics' : 'min(1, (1/0.3)*abs(lambda-0.5))',
