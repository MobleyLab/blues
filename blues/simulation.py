"""
simulation.py: Provides the Simulation class object that runs the BLUES engine

Authors: Samuel C. Gill
Contributors: Nathan M. Lim, David L. Mobley
"""
import numpy as np
from simtk import unit, openmm
from simtk.openmm import app
import parmed, math
import mdtraj
import sys, time
from datetime import datetime
from openmmtools import alchemy
from blues.integrators import AlchemicalExternalLangevinIntegrator
import logging
import copy
import traceback
def init_logger(outfname='blues'):
    logger = logging.getLogger()
    logger.setLevel(logging.DEBUG)
    formatter = logging.Formatter('%(levelname)s-%(asctime)s %(message)s',  "%H:%M:%S")
    # Write to File
    fh = logging.FileHandler(outfname+'.log')
    #fh.setLevel(logging.DEBUG)
    fh.setLevel(logging.INFO)
    fh.setFormatter(formatter)
    logger.addHandler(fh)

    # Stream to terminal
    ch = logging.StreamHandler()
    ch.setLevel(logging.INFO)
    ch.setFormatter(formatter)
    logger.addHandler(ch)
    return logger

class SimulationFactory(object):
    """SimulationFactory is used to generate the 3 required OpenMM Simulation
    objects (MD, NCMC, ALCH) required for the BLUES run.
    Ex.
        from blues.ncmc import SimulationFactory
        sims = SimulationFactory(structure, move_engine, **opt)
        sims.createSimulationSet()
    #TODO: add functionality for handling multiple alchemical regions
    """
    def __init__(self, structure, move_engine, **opt):
        """Requires a parmed.Structure of the entire system and the ncmc.Model
        object being perturbed.

        Options is expected to be a dict of values. Ex:
        nIter=5, nstepsNC=50, nstepsMD=10000,
        temperature=300, friction=1, dt=0.002,
        nonbondedMethod='PME', nonbondedCutoff=10, constraints='HBonds',
        trajectory_interval=1000, reporter_interval=1000, platform=None,
        verbose=False"""
        if 'Logger' in opt:
            self.log = opt['Logger']
        else:
            self.log = init_logger(opt['outfname'])

        #Structure of entire system
        self.structure = structure
        #Atom indicies from move_engine
        #TODO: change atom_indices selection for multiple regions
        self.atom_indices = move_engine.moves[0].atom_indices
        self.move_engine = move_engine
        self.system = None
        self.alch_system = None
        self.md = None
        self.alch  = None
        self.nc  = None

        self.opt = opt
        for k,v in opt.items():
            self.log.info('Options: {} = {}'.format(k,v))

    def _zero_allother_masses(self, system, indexlist):
        num_atoms = system.getNumParticles()
        for index in range(num_atoms):
            if index in indexlist:
                pass
            else:
                system.setParticleMass(index, 0*unit.daltons)
        return system

    def generateAlchSystem(self, system, atom_indices,
                            freeze_distance=0, freeze_center='LIG', freeze_solvent='HOH,NA,CL',
                            **opt):
        """Returns the OpenMM System for alchemical perturbations.

        Parameters
        ----------
        system : openmm.System
            The OpenMM System object corresponding to the reference system.
        atom_indices : list
            Atom indicies of the move.
        freeze_center : str
            AmberMask selection for the center in which to select atoms for zeroing their masses. Default: LIG
        freeze_distance : float
            Distance (angstroms) to select atoms for retaining their masses. Atoms outside the set distance will have their masses set to 0.0. Default: 5.0
        freeze_solvent : str
            AmberMask selection in which to select solvent atoms for zeroing their masses. Default: HOH,NA,CL
        """
        logging.getLogger("openmmtools.alchemy").setLevel(logging.ERROR)
        factory = alchemy.AbsoluteAlchemicalFactory(disable_alchemical_dispersion_correction=True)
        alch_region = alchemy.AlchemicalRegion(alchemical_atoms=atom_indices)
        #alch_region = alchemy.AlchemicalRegion(alchemical_atoms=atom_indices, annihilate_electrostatics=True, annihilate_sterics=True)
        alch_system = factory.create_alchemical_system(system, alch_region)


        if freeze_distance:
            #Atom selection for zeroing protein atom masses
            mask = parmed.amber.AmberMask(self.structure,"(:%s<:%f)&!(:%s)" % (freeze_center,freeze_distance,freeze_solvent))
            site_idx = [i for i in mask.Selected()]
            self.log.info('Zeroing mass of %s atoms %.1f Angstroms from LIG' % (len(site_idx), freeze_distance))
            alch_system = self._zero_allother_masses(alch_system, site_idx)
        else:
            pass

        return alch_system

    def generateSystem(self, structure, nonbondedMethod='PME', nonbondedCutoff=10,
                       constraints='HBonds', hydrogenMass=None, **opt):
        """Returns the OpenMM System for the reference system.

        Parameters
        ----------
        structure: parmed.Structure
            ParmEd Structure object of the entire system to be simulated.
        opt : optional parameters (i.e. cutoffs/constraints)
        """
        if hydrogenMass:
            self.log.info('HMR Settings: \n\ttimestep: {} \n\tconstraints: {} \n\tHydrogenMass: {}*unit.dalton'.format(opt['dt'], constraints, hydrogenMass))
            hydrogenMass = hydrogenMass*unit.dalton
        else:
            hydrogenMass = None
        system = structure.createSystem(nonbondedMethod=eval("app.%s" % nonbondedMethod),
                            nonbondedCutoff=nonbondedCutoff*unit.angstroms,
                            constraints=eval("app.%s" % constraints),
                            hydrogenMass=hydrogenMass)
        return system

    def generateSimFromStruct(self, structure, move_engine, system, nIter, nstepsNC, nstepsMD,
                             temperature=300, dt=0.002, friction=1,
                             reporter_interval=1000, nprop=1, prop_lambda=0.3,
                             ncmc=False, platform=None, verbose=True,
                             **opt):
        """Used to generate the OpenMM Simulation objects given a ParmEd Structure.

        Parameters
        ----------
        structure: parmed.Structure
            ParmEd Structure object of the entire system to be simulated.
        system :
        opt : optional parameters (i.e. cutoffs/constraints)
        atom_indices : list
            Atom indicies of the move.
        prop_lambda : float (Default = 0.3)
            Defines the region in which to add extra propagation
            steps during the NCMC simulation from the midpoint 0.5.
            i.e. A value of 0.3 will add extra steps from lambda 0.2 to 0.8.
        nprop : int (Default: 1)
            Controls the number of propagation steps to add in the lambda
            region defined by `prop_lambda`
        """
        if ncmc:
            #During NCMC simulation, lambda parameters are controlled by function dict below
            # Keys correspond to parameter type (i.e 'lambda_sterics', 'lambda_electrostatics')
            # 'lambda' = step/totalsteps where step corresponds to current NCMC step,
            functions = { 'lambda_sterics' : 'min(1, (1/0.3)*abs(lambda-0.5))',
                          'lambda_electrostatics' : 'step(0.2-lambda) - 1/0.2*lambda*step(0.2-lambda) + 1/0.2*(lambda-0.8)*step(lambda-0.8)',
            #functions = { 'lambda_sterics' : '0',
            #              'lambda_electrostatics' : '0',

                        #'lambda_restraints' : 'max(0, 1-(1/0.3)*abs(lambda-0.5))'
                        #'lambda_restraints' : '0'

                          }
            integrator = AlchemicalExternalLangevinIntegrator(alchemical_functions=functions,
                                   splitting= "H V R O R V H",
                                   temperature=temperature*unit.kelvin,
                                   nsteps_neq=nstepsNC,
                                   timestep=dt*unit.picoseconds,
                                   nprop=nprop,
                                   prop_lambda=prop_lambda
                                   )

            for move in move_engine.moves:
                system, integrator = move.initializeSystem(system, integrator)

        else:
            integrator = openmm.LangevinIntegrator(temperature*unit.kelvin,
                                                   friction/unit.picosecond,
                                                   dt*unit.picoseconds)

        #TODO SIMPLIFY TO 1 LINE.
        #Specifying platform properties here used for local development.
        if platform is None:
            #Use the fastest available platform
            simulation = app.Simulation(structure.topology, system, integrator)
        else:
            platform = openmm.Platform.getPlatformByName(platform)
            simulation = app.Simulation(structure.topology, system, integrator, platform)

        if verbose:
            # OpenMM platform information
            mmver = openmm.version.version
            mmplat = simulation.context.getPlatform()
            self.log.debug('OpenMM({}) simulation generated for {} platform'.format(mmver, mmplat.getName()))

            # Platform properties
            for prop in mmplat.getPropertyNames():
                val = mmplat.getPropertyValue(simulation.context, prop)
                self.log.debug('PlatformProperties: {} - {}'.format(prop,val))

        # Set initial positions/velocities
        # Will get overwritten from saved State.
        simulation.context.setPositions(structure.positions)
        simulation.context.setVelocitiesToTemperature(temperature*unit.kelvin)

        return simulation

    def createSimulationSet(self):
        """Function used to generate the 3 OpenMM Simulation objects."""
        self.system = self.generateSystem(self.structure, **self.opt)
        self.alch_system = self.generateAlchSystem(self.system, self.atom_indices, **self.opt)
        self.md = self.generateSimFromStruct(self.structure, self.move_engine, self.system, **self.opt)
        self.alch = self.generateSimFromStruct(self.structure, self.move_engine, self.system,  **self.opt)
        self.nc = self.generateSimFromStruct(self.structure, self.move_engine, self.alch_system,
                                            ncmc=True, **self.opt)


class Simulation(object):
    """Simulation class provides the functions that perform the BLUES run.

    Ex.
        import blues.ncmc
        blues = ncmc.Simulation(sims, move_engine, **opt)
        blues.run()

    """
    def __init__(self, simulations, move_engine, **opt):
        """Initialize the BLUES Simulation object.

        Parameters
        ----------
        sims : blues.ncmc.SimulationFactory object
            SimulationFactory Object which carries the 3 required
            OpenMM Simulation objects (MD, NCMC, ALCH) required to run BLUES.
        move_engine : blues.ncmc.MoveEngine object
            MoveProposal object which contains the dict of moves performed
            in the NCMC simulation.
        """
        if 'Logger' in opt:
            self.log = opt['Logger']
        else:
            self.log = logging.getLogger(__name__)

        self.opt = opt
        self.md_sim = simulations.md
        self.alch_sim = simulations.alch
        self.nc_context = simulations.nc.context
        self.nc_sim = simulations.nc
        self.nc_integrator = simulations.nc.context._integrator
        self.move_engine = move_engine

        self.accept = 0
        self.reject = 0
        self.accept_ratio = 0

        #if nstepsNC not specified, set it to 0
        #will be caught if NCMC simulation is run
        if (self.opt['nstepsNC'] % 2) != 0:
            raise ValueError('nstepsNC needs to be even to ensure the protocol is symmetric (currently %i)' % (nstepsNC))
        else:
            self.movestep = int(self.opt['nstepsNC']) / 2

        self.current_iter = 0
        self.current_state = { 'md'   : { 'state0' : {}, 'state1' : {} },
                               'nc'   : { 'state0' : {}, 'state1' : {} },
                               'alch' : { 'state0' : {}, 'state1' : {} }
                            }
        #attach ncmc reporter if specified
        if 'ncmc_traj' in self.opt:
            # Add reporter to NCMC Simulation useful for debugging:
            self.ncmc_reporter = app.dcdreporter.DCDReporter('{ncmc_traj}.dcd'.format(**self.opt), 1)
            self.nc_sim.reporters.append(self.ncmc_reporter)
        else:
            pass

        if 'ncmc_move_output' in self.opt:
            # Add reporter to NCMC Simulation specific for the move proposal useful for debugging:
            self.ncmc_begin_reporter = app.dcdreporter.DCDReporter('{ncmc_move_output}_begin.dcd'.format(**self.opt), 1)
            self.ncmc_end_reporter = app.dcdreporter.DCDReporter('{ncmc_move_output}_end.dcd'.format(**self.opt), 1)
            self.nc_sim.reporters.append(self.ncmc_begin_reporter)
            self.nc_sim.reporters.append(self.ncmc_end_reporter)

        else:
            pass


        #controls how many mc moves are performed during each iteration
        if 'mc_per_iter' in opt:
            self.mc_per_iter = opt['mc_per_iter']
        else:
            self.mc_per_iter = 1

        #specify nc integrator variables to report in verbose output
        self.work_keys = [ 'lambda', 'shadow_work',
                          'protocol_work', 'Eold', 'Enew', 'unperturbed_pe', 'perturbed_pe']

        self.state_keys = { 'getPositions' : True,
                       'getVelocities' : True,
                       'getForces' : False,
                       'getEnergy' : True,
                       'getParameters': True,
                       'enforcePeriodicBox' : True}


    def setSimState(self, simkey, stateidx, stateinfo):
        """Stores the dict of Positions, Velocities, Potential/Kinetic energies
        of the state before and after a NCMC step or iteration.

        Parameters
        ----------
        simkey : str (key: 'md', 'nc', 'alch')
            Key corresponding to the simulation.
        stateidx : int (key: 'state0' or 'state1')
            Key corresponding to the state information being stored.
        stateinfo : dict
            Dictionary containing the State information.
        """
        self.current_state[simkey][stateidx] = stateinfo

    def setStateConditions(self):
        """Stores the dict of current state of the MD and NCMC simulations.
        Dict contains the Positions, Velocities, Potential/Kinetic Energies
        of the current state.
        Sets the NCMC simulation Positions/Velocities to
        the current state of the MD simulation.
        """
        md_state0 = self.getStateInfo(self.md_sim.context, self.state_keys)
        nc_state0 = self.getStateInfo(self.nc_context, self.state_keys)
        self.nc_context.setPositions(md_state0['positions'])
        self.nc_context.setVelocities(md_state0['velocities'])
        self.setSimState('md', 'state0', md_state0)
        self.setSimState('nc', 'state0', nc_state0)

    def _getSimulationInfo(self):
        """Prints out simulation timing and related information."""
        self.log.info('Iterations = %s' % self.opt['nIter'])
        self.log.info('Timestep = %s ps' % self.opt['dt'])
        self.log.info('NCMC Steps = %s' % self.opt['nstepsNC'])

        prop_lambda = self.nc_integrator._prop_lambda
        prop_range = round(prop_lambda[1] - prop_lambda[0],4)
        if prop_range >= 0.0:
            self.log.info('\tAdding {} extra propgation steps in lambda [{}, {}]'.format(self.opt['nprop'], prop_lambda[0],prop_lambda[1]))
            #Get number of NCMC steps before extra propagation
            normal_ncmc_steps = round(prop_lambda[0] * self.opt['nstepsNC'],4)

            #Get number of NCMC steps for extra propagation
            extra_ncmc_steps = (prop_range * self.opt['nstepsNC']) * self.opt['nprop']

            self.log.info('\tLambda: 0.0 -> %s = %s NCMC Steps' % (prop_lambda[0],normal_ncmc_steps))
            self.log.info('\tLambda: %s -> %s = %s NCMC Steps' % (prop_lambda[0],prop_lambda[1],extra_ncmc_steps))
            self.log.info('\tLambda: %s -> 1.0 = %s NCMC Steps' % (prop_lambda[1],normal_ncmc_steps))

            #Get total number of NCMC steps including extra propagation
            total_ncmc_steps = (normal_ncmc_steps * 2.0) + extra_ncmc_steps
            self.log.info('\t%s NCMC Steps/iter' % total_ncmc_steps)

        else:
            total_ncmc_steps = self.opt['nstepsNC']

        #Total NCMC simulation time
        time_ncmc_steps = total_ncmc_steps * self.opt['dt']
        self.log.info('\t%s NCMC ps/iter' % time_ncmc_steps)

        #Total MD simulation time
        time_md_steps = self.opt['nstepsMD'] * self.opt['dt']
        self.log.info('MD Steps = %s' % self.opt['nstepsMD'])
        self.log.info('\t%s MD ps/iter' % time_md_steps)

        #Total BLUES simulation time
        totaltime = (time_ncmc_steps + time_md_steps) * self.opt['nIter']
        self.log.info('Total Simulation Time = %s ps' % totaltime)
        self.log.info('\tTotal NCMC time = %s ps' % (int(time_ncmc_steps) * int(self.opt['nIter'])))
        self.log.info('\tTotal MD time = %s ps' % (int(time_md_steps) * int(self.opt['nIter'])))

        #Get trajectory frame interval timing for BLUES simulation
        frame_iter = self.opt['nstepsMD'] / float(self.opt['trajectory_interval'])
        timetraj_frame = (time_ncmc_steps + time_md_steps) / frame_iter
        self.log.info('\tTrajectory Interval = %s ps' % timetraj_frame)
        self.log.info('\t\t%s frames/iter' % frame_iter )

    def getStateInfo(self, context, parameters):
        """Function that gets the State information from the given context and
        list of parameters to query it with.
        Returns a dict of the data from the State.

        Parameters
        ----------
        context : openmm.Context
            Context of the OpenMM Simulation to query.
        parameters : list
            Default: [ positions, velocities, potential_energy, kinetic_energy ]
            A list that defines what information to get from the context State.
        """
        stateinfo = {}
        state  = context.getState(**parameters)
        stateinfo['iter'] = int(self.current_iter)
        stateinfo['positions'] =  state.getPositions(asNumpy=True)
        stateinfo['velocities'] = state.getVelocities(asNumpy=True)
        stateinfo['potential_energy'] = state.getPotentialEnergy()
        stateinfo['kinetic_energy'] = state.getKineticEnergy()
        return stateinfo

    def getWorkInfo(self, nc_integrator, parameters):
        """Function that obtains the work and energies from the NCMC integrator.

        Returns a dict of the specified parameters.

        Parameters
        ----------
        nc_integrator : openmm.Context.Integrator
            The integrator from the NCMC Context
        parameters : list
            list containing strings of the values to get from the integrator.
            Default : ['total_work', 'lambda', 'shadow_work',
                       'protocol_work', 'Eold', 'Enew','Epert']
        """
        workinfo = {}
        for param in parameters:
            workinfo[param] = nc_integrator.getGlobalVariableByName(param)
        return workinfo

    def writeFrame(self, simulation, outfname):
        """Extracts a ParmEd structure and writes the frame given
        an OpenMM Simulation object"""
        topology = simulation.topology
        system = simulation.context.getSystem()
        state = simulation.context.getState(getPositions=True,
                                            getVelocities=True,
                                            getParameters=True,
                                            getForces=True,
                                            getParameterDerivatives=True,
                                            getEnergy=True,
                                            enforcePeriodicBox=True)


        # Generate the ParmEd Structure
        structure = parmed.openmm.load_topology(topology, system,
                                   xyz=state.getPositions())

        structure.save(outfname,overwrite=True)
        self.log.info('\tSaving Frame to: %s' % outfname)

    def acceptRejectNCMC(self, temperature=300, write_move=False, **opt):
        """Function that chooses to accept or reject the proposed move.
        """
        md_state0 = self.current_state['md']['state0']
        nc_state0 = self.current_state['nc']['state0']
        nc_state1 = self.current_state['nc']['state1']

        log_ncmc = self.nc_integrator.getLogAcceptanceProbability(self.nc_context)
        init_rand = np.random.random()
        #print('init_rand', init_rand)
        #print('move accept effect', self.move_engine.moves[self.move_engine.selected_move].acceptance_ratio)
        #print('after mult', init_rand*self.move_engine.moves[self.move_engine.selected_move].acceptance_ratio)
        randnum =  math.log(np.random.random())

        # Compute Alchemical Correction Term
        if np.isnan(log_ncmc) == False:
            self.alch_sim.context.setPositions(nc_state1['positions'])
            alch_state1 = self.getStateInfo(self.alch_sim.context, self.state_keys)
            self.setSimState('alch', 'state1', alch_state1)
            correction_factor = (nc_state0['potential_energy'] - md_state0['potential_energy'] + alch_state1['potential_energy'] - nc_state1['potential_energy']) * (-1.0/self.nc_integrator.kT)
            log_ncmc = log_ncmc + correction_factor
        # If the move has it's own acceptance ratio factor, apply that to the overall acceptance
        # but first check if the move acceptance ratio is 0 since that will always be rejected
        if self.move_engine.moves[self.move_engine.selected_move].acceptance_ratio == 0:
            self.reject += 1
            self.log.info('NCMC MOVE REJECTED: log_ncmc {} < {}'.format(log_ncmc, randnum) )
            self.nc_context.setPositions(md_state0['positions'])
        else:
            # Since we're working with the log of the energy difference we can add the log of the move acceptance ratio
            # ln(xy) = ln(x) + ln(y)
            log_ncmc = log_ncmc + math.log(self.move_engine.moves[self.move_engine.selected_move].acceptance_ratio)
            if log_ncmc > randnum:
                self.accept += 1
                self.log.info('NCMC MOVE ACCEPTED: log_ncmc {} > randnum {}'.format(log_ncmc, randnum) )
                self.md_sim.context.setPositions(nc_state1['positions'])
                if write_move:
                	self.writeFrame(self.md_sim, '{}acc-it{}.pdb'.format(self.opt['outfname'],self.current_iter))

            else:
                self.reject += 1
                self.log.info('NCMC MOVE REJECTED: log_ncmc {} < {}'.format(log_ncmc, randnum) )
                self.nc_context.setPositions(md_state0['positions'])

        self.nc_integrator.reset()
        self.md_sim.context.setVelocitiesToTemperature(temperature)

    def simulateNCMC(self, nstepsNC=5000, ncmc_traj=None,
                    reporter_interval=1000, verbose=False, **opt):
        """Function that performs the NCMC simulation."""
        self.log.info('[Iter %i] Advancing %i NCMC steps...' % (self.current_iter, nstepsNC))
        #choose a move to be performed according to move probabilities
        #TODO: will have to change to work with multiple alch region
        self.move_engine.selectMove()
        move_idx = self.move_engine.selected_move
        move_name = self.move_engine.moves[move_idx].__class__.__name__
        for nc_step in range(int(nstepsNC)):
            start = time.time()
            self._initialSimulationTime = self.nc_sim.context.getState().getTime()
            try:
                #Attempt anything related to the move before protocol is performed
                if nc_step == 0:
                    self.nc_context = self.move_engine.moves[self.move_engine.selected_move].beforeMove(self.nc_context)
                # Attempt selected MoveEngine Move at the halfway point
                #to ensure protocol is symmetric
                if self.movestep == nc_step:

                    if 'ncmc_move_output' in opt:
                        self.ncmc_begin_reporter.report(self.nc_sim, self.nc_context.getState(getPositions=True))

                    #Do move
                    self.log.info('Performing %s...' % move_name)
                    #print('state_cond', zip(self.nc_sim.context.getParameters().keys(), self.nc_sim.context.getParameters().values()))
                    for context_parameter in self.nc_sim.integrator._alchemical_functions:
                        #print('context_parm', context_parameter)
                        if context_parameter in self.nc_sim.integrator._system_parameters:
                            #print('context_present')
                            #print(self.nc_sim.integrator._alchemical_functions[context_parameter])
                            pass

                    self.nc_context = self.move_engine.runEngine(self.nc_context)
                    if 'ncmc_move_output' in opt:
                        self.ncmc_end_reporter.report(self.nc_sim, self.nc_context.getState(getPositions=True))

                    if ncmc_traj:
                        self.ncmc_reporter.report(self.nc_sim, self.nc_context.getState(getPositions=True, getVelocities=True))
                if verbose:
                    # Print energies at every step
                    work = self.getWorkInfo(self.nc_integrator, self.work_keys)
                    self.log.debug('%s' % work)


                if self.movestep +1 == nc_step:
                    work = self.nc_context.getIntegrator().getGlobalVariableByName('protocol_work')
                    print('work after move', work)

                self.nc_integrator.step(1)

                ###DEBUG options at every NCMC step
                if verbose:
                    # Print energies at every step
                    work = self.getWorkInfo(self.nc_integrator, self.work_keys)
                    self.log.debug('%s' % work)
                if ncmc_traj and (nc_step % 5 == 0):
                    self.ncmc_reporter.report(self.nc_sim, self.nc_context.getState(getPositions=True, getVelocities=True))

                #Attempt anything related to the move after protocol is performed
                if nc_step == nstepsNC-1:
                    self.nc_context = self.move_engine.moves[self.move_engine.selected_move].afterMove(self.nc_context)

            except Exception as e:
                if verbose:
                    self.log.error(traceback.format_exc())
                else:
                    self.log.error(e)
                self.move_engine.moves[self.move_engine.selected_move]._error(self.nc_context)
                break

            self._report(start, nc_step)

        nc_state1 = self.getStateInfo(self.nc_context, self.state_keys)
        self.setSimState('nc', 'state1', nc_state1)

    def simulateMD(self, nstepsMD=5000, **opt):
        """Function that performs the MD simulation."""

        self.log.info('[Iter %i] Advancing %i MD steps...' % (self.current_iter, nstepsMD))

        md_state0 = self.current_state['md']['state0']
        try:
            self.md_sim.step(nstepsMD)
        except Exception as e:
            self.log.error(e)
            self.log.error('potential energy before NCMC: %s' % md_state0['potential_energy'])
            self.log.error('kinetic energy before NCMC: %s' % md_state0['kinetic_energy'])
            #Write out broken frame
            self.writeFrame(self.md_sim, 'MD-fail-it%s-md%i.pdb' %(self.current_iter, self.md_sim.currentStep))
            exit()

        md_state0 = self.getStateInfo(self.md_sim.context, self.state_keys)
        self.setSimState('md', 'state0', md_state0)
        # Set NC poistions to last positions from MD
        self.nc_context.setPositions(md_state0['positions'])
        self.nc_context.setVelocities(md_state0['velocities'])

    def _report(self,start,nc_step):
        end = time.time()
        headers = ['Step', 'Speed (ns/day)', 'Acc. Moves', 'Iter']
        if self.current_iter == 0 and nc_step == 0:
            self.log.info('[NCMC] "%s"' % ('"'+'\t'+'"').join(headers))
        if nc_step % self.opt['reporter_interval'] == 0 or nc_step+1 == self.opt['nstepsNC']:
            elapsed = end-start
            elapsedDays = (elapsed/86400.0)
            elapsedNs = (self.nc_sim.context.getState().getTime()-self._initialSimulationTime).value_in_unit(unit.nanosecond)
            speed = (elapsedNs/elapsedDays)
            speed = "%.3g" % speed
            values = [nc_step, speed, self.accept, self.current_iter]
            self.log.info('\t\t'.join(str(v) for v in values))

<<<<<<< HEAD
=======
    def _initialize_moves(self):
        state = self.nc_sim.context.getState(getPositions=True, getVelocities=True)
        #print('box vectors', state.getPeriodicBoxVectors())
        pos = state.getPositions()
        vel = state.getVelocities()
        #print(self.nc_sim.context.getSystem().getForces(), len(self.nc_sim.context.getSystem().getForces()))
        for move in self.move_engine.moves:
            system = self.nc_sim.context.getSystem()
            integrator = self.nc_sim.integrator
            new_sys, new_integrator = move.initializeSystem(system, integrator)
            self.nc_sim.system = new_sys
            inter = copy.deepcopy(new_integrator)
            #print('new', self.nc_sim.system.getForces(), len(self.nc_sim.system.getForces()))
            #print('new', self.nc_sim.context.getSystem().getForces(), len(self.nc_sim.context.getSystem().getForces()))
        top = self.nc_sim.topology
        #platform = self.nc_sim.platform
        #self.nc_sim = app.Simulation(top, new_sys, new_integrator, platform)

        self.nc_sim = app.Simulation(top, new_sys, inter)

        #print('keys', self.nc_sim.context.getParameters().keys())
        #self.nc_sim.context.reinitialize()
        self.nc_sim.context.setPositions(pos)
        self.nc_sim.context.setVelocities(vel)
        self.nc_context = self.nc_sim.context
        #print('norm call', self.nc_sim.context.getSystem().getForces(), len(self.nc_sim.context.getSystem().getForces()))
        #print('context var', self.nc_context.getSystem().getForces(), len(self.nc_context.getSystem().getForces()))




>>>>>>> 28b34107
    def run(self, nIter=100):
        """Function that runs the BLUES engine to iterate over the actions:
        Perform NCMC simulation, perform proposed move, accepts/rejects move,
        then performs the MD simulation from the NCMC state.
        """
        self.log.info('Running %i BLUES iterations...' % (nIter))
        self._getSimulationInfo()
        #set inital conditions
<<<<<<< HEAD
=======
        ###self._initialize_moves()
        #print('beginning', self.nc_sim.context.getParameters().keys())
>>>>>>> 28b34107
        self.setStateConditions()
        for n in range(int(nIter)):
            #print('iter', self.nc_sim.context.getParameters().keys())
            self.current_iter = int(n)
            self.setStateConditions()
            self.simulateNCMC(**self.opt)
            self.acceptRejectNCMC(**self.opt)
            self.simulateMD(**self.opt)

        # END OF NITER
        self.accept_ratio = self.accept/float(nIter)
        self.log.info('Acceptance Ratio: %s' % self.accept_ratio)
        self.log.info('nIter: %s ' % nIter)

    def simulateMC(self):
        """Function that performs the MC simulation."""

        #choose a move to be performed according to move probabilities
        self.move_engine.selectMove()
        #change coordinates according to Moves in MoveEngine
        new_context = self.move_engine.runEngine(self.md_sim.context)
        md_state1 = self.getStateInfo(new_context, self.state_keys)
        self.setSimState('md', 'state1', md_state1)

    def acceptRejectMC(self, temperature=300, **opt):
        """Function that chooses to accept or reject the proposed move.
        """
        md_state0 = self.current_state['md']['state0']
        md_state1 = self.current_state['md']['state1']
        log_mc = (md_state1['potential_energy'] - md_state0['potential_energy']) * (-1.0/self.nc_integrator.kT)
        randnum =  math.log(np.random.random())

        if log_mc > randnum:
            self.accept += 1
            self.log.info('MC MOVE ACCEPTED: log_mc {} > randnum {}'.format(log_mc, randnum) )
            self.md_sim.context.setPositions(md_state1['positions'])
        else:
            self.reject += 1
            self.log.info('MC MOVE REJECTED: log_mc {} < {}'.format(log_mc, randnum) )
            self.md_sim.context.setPositions(md_state0['positions'])
        self.log_mc = log_mc
        self.md_sim.context.setVelocitiesToTemperature(temperature)

    def runMC(self, nIter=100):
        """Function that runs the BLUES engine to iterate over the actions:
        perform proposed move, accepts/rejects move,
        then performs the MD simulation from the accepted or rejected state.
        """

        #set inital conditions
        self.setStateConditions()
        for n in range(nIter):
            self.current_iter = int(n)
            for i in range(self.mc_per_iter):
                self.setStateConditions()
                self.simulateMC()
                self.acceptRejectMC(**self.opt)
            self.simulateMD(**self.opt)<|MERGE_RESOLUTION|>--- conflicted
+++ resolved
@@ -614,8 +614,6 @@
             values = [nc_step, speed, self.accept, self.current_iter]
             self.log.info('\t\t'.join(str(v) for v in values))
 
-<<<<<<< HEAD
-=======
     def _initialize_moves(self):
         state = self.nc_sim.context.getState(getPositions=True, getVelocities=True)
         #print('box vectors', state.getPeriodicBoxVectors())
@@ -647,7 +645,6 @@
 
 
 
->>>>>>> 28b34107
     def run(self, nIter=100):
         """Function that runs the BLUES engine to iterate over the actions:
         Perform NCMC simulation, perform proposed move, accepts/rejects move,
@@ -656,11 +653,6 @@
         self.log.info('Running %i BLUES iterations...' % (nIter))
         self._getSimulationInfo()
         #set inital conditions
-<<<<<<< HEAD
-=======
-        ###self._initialize_moves()
-        #print('beginning', self.nc_sim.context.getParameters().keys())
->>>>>>> 28b34107
         self.setStateConditions()
         for n in range(int(nIter)):
             #print('iter', self.nc_sim.context.getParameters().keys())
