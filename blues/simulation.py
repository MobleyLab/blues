--- conflicted
+++ resolved
@@ -107,7 +107,7 @@
         return alch_system
 
     def generateSystem(self, structure, nonbondedMethod='PME', nonbondedCutoff=10,
-                       constraints='HBonds', hydrogenMass=None, **opt):
+                       constraints='HBonds', hydrogenMass=None, barostat_frequency=0, barostat_pressure=1*unit.bar, temperature=300, **opt):
         """Returns the OpenMM System for the reference system.
 
         Parameters
@@ -125,6 +125,8 @@
                             nonbondedCutoff=nonbondedCutoff*unit.angstroms,
                             constraints=eval("app.%s" % constraints),
                             hydrogenMass=hydrogenMass)
+        if barostat_frequency:
+            system.addForce(openmm.MonteCarloBarostat(barostat_pressure, temperature, barostat_frequency))
         return system
 
     def generateSimFromStruct(self, structure, move_engine, system, nIter, nstepsNC, nstepsMD,
@@ -300,16 +302,10 @@
         the current state of the MD simulation.
         """
         md_state0 = self.getStateInfo(self.md_sim.context, self.state_keys)
-<<<<<<< HEAD
-        nc_state0 = self.getStateInfo(self.nc_context, self.state_keys)
-        self.nc_context.setPeriodicBoxVectors(*md_state0['box_vectors'])
-        self.nc_context.setPositions(md_state0['positions'])
-        self.nc_context.setVelocities(md_state0['velocities'])
-=======
         nc_state0 = self.getStateInfo(self.nc_sim.context, self.state_keys)
+        self.nc_sim.context.setPeriodicBoxVectors(*md_state0['box_vectors'])
         self.nc_sim.context.setPositions(md_state0['positions'])
         self.nc_sim.context.setVelocities(md_state0['velocities'])
->>>>>>> 0b0d2ca1
         self.setSimState('md', 'state0', md_state0)
         self.setSimState('nc', 'state0', nc_state0)
 
@@ -516,28 +512,9 @@
         md_state0 = self.getStateInfo(self.md_sim.context, self.state_keys)
         self.setSimState('md', 'state0', md_state0)
         # Set NC poistions to last positions from MD
-<<<<<<< HEAD
-        self.nc_context.setPeriodicBoxVectors(*md_state0['box_vectors'])
-        self.nc_context.setPositions(md_state0['positions'])
-        self.nc_context.setVelocities(md_state0['velocities'])
-
-    def _report(self,start,nc_step):
-        end = time.time()
-        headers = ['Step', 'Speed (ns/day)', 'Acc. Moves', 'Iter']
-        if self.current_iter == 0 and nc_step == 0:
-            self.log.info('[NCMC] "%s"' % ('"'+'\t'+'"').join(headers))
-        if nc_step % self.opt['reporter_interval'] == 0 or nc_step+1 == self.opt['nstepsNC']:
-            elapsed = end-start
-            elapsedDays = (elapsed/86400.0)
-            elapsedNs = (self.nc_context.getState().getTime()-self._initialSimulationTime).value_in_unit(unit.nanosecond)
-            speed = (elapsedNs/elapsedDays)
-            speed = "%.3g" % speed
-            values = [nc_step, speed, self.accept, self.current_iter]
-            self.log.info('\t\t'.join(str(v) for v in values))
-=======
+        self.nc_sim.context.setPeriodicBoxVectors(*md_state0['box_vectors'])
         self.nc_sim.context.setPositions(md_state0['positions'])
         self.nc_sim.context.setVelocities(md_state0['velocities'])
->>>>>>> 0b0d2ca1
 
     def run(self, nIter=100):
         """Function that runs the BLUES engine to iterate over the actions:
