--- conflicted
+++ resolved
@@ -480,25 +480,15 @@
             try:
                 # Attempt selected MoveEngine Move at the halfway point
                 #to ensure protocol is symmetric
-<<<<<<< HEAD
                 if self.movestep == nc_step:
-=======
-                if int(self.nstepsNC / 2) == nc_step:
-
->>>>>>> 473d1fd2
+
                     #Do move
                     self.log.info('Performing %s...' % move_name)
                     self.nc_context = self.move_engine.runEngine(self.nc_context)
-
-<<<<<<< HEAD
-                # Do 1 NCMC step with the integrator
-=======
-                    if write_ncmc:
-                        self.ncmc_reporter.report(self.nc_sim, self.nc_sim.context.getState(getPositions=True, getVelocities=True))
-
-
-                # Do 1 NCMC step with the integrator, alchemically modifying system
->>>>>>> 473d1fd2
+                    if ncmc_traj:
+                        self.ncmc_reporter.report(self.nc_sim, self.nc_context.getState(getPositions=True, getVelocities=True))
+
+
                 self.nc_integrator.step(1)
 
                 ###DEBUG options at every NCMC step
