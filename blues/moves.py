--- conflicted
+++ resolved
@@ -18,8 +18,6 @@
 import random
 import os
 
-<<<<<<< HEAD
-=======
 from mdtraj.utils.delay_import import import_
 try:
     oechem = import_("openeye.oechem")
@@ -30,7 +28,6 @@
 except Exception as e:
     openeye_exception_message = str(e)
 
->>>>>>> e96b5ec9
 class Move(object):
 
     """Move provides methods for calculating properties on the
@@ -149,11 +146,6 @@
 
         return context
 
-<<<<<<< HEAD
-=======
-    def move(self, context):
-        return context
->>>>>>> e96b5ec9
 
 class RandomLigandRotationMove(Move):
     """Move that provides methods for calculating properties on the
