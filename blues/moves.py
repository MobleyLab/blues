--- conflicted
+++ resolved
@@ -13,14 +13,10 @@
 from simtk import unit, openmm
 import mdtraj
 import numpy as np
-import sys, traceback
+import sys
 import math
 import copy
 import random
-<<<<<<< HEAD
-=======
-import os
->>>>>>> 5b62ec53
 #from openeye.oechem import *
 
 
