"""
moves.py: Provides the main Move class which allows definition of moves
which alter the positions of subsets of atoms in a context during a BLUES
simulation, in order to increase sampling.
Also provides functionality for CombinationMove definitions which consist of
a combination of other pre-defined moves such as via instances of Move.

Authors: Samuel C. Gill
Contributors: Nathan M. Lim, David L. Mobley
"""

import parmed
from simtk import unit
import mdtraj
import numpy as np
import sys, traceback
import mdtraj as md


class Move(object):

    """Move provides methods for calculating properties on the
    object 'move' (i.e ligand) being perturbed in the NCMC simulation.
    This is the base Move class.
    Ex.
        from blues.ncmc import Model
        ligand = Model(structure, 'LIG')
        ligand.calculateProperties()
    Attributes
    ----------
    """

    def __init__(self):
        """Initialize the Move object
        Currently empy.
        """

class RandomLigandRotationMove(Move):
    """Move that provides methods for calculating properties on the
    object 'model' (i.e ligand) being perturbed in the NCMC simulation.
    Current methods calculate the object's atomic masses and center of masss.
    Calculating the object's center of mass will get the positions
    and total mass.
    Ex.
        from blues.move import RandomLigandRotationMove
        ligand = RandomLigandRotationMove(structure, 'LIG')
        ligand.resname : string specifying the residue name of the ligand
        ligand.calculateProperties()
    Attributes
    ----------
    ligand.topology : openmm.topology of ligand
    ligand.atom_indices : list of atom indicies of the ligand.
    ligand.masses : list of particle masses of the ligand with units.
    ligand.totalmass : integer of the total mass of the ligand.
    #Dynamic attributes that must be updated with each iteration
    ligand.center_of_mass : np.array of calculated center of mass of the ligand
    ligand.positions : np.array of ligands positions
    """

    def __init__(self, structure, resname='LIG'):
        """Initialize the model.
        Parameters
        ----------
        resname : str
            String specifying the resiue name of the ligand.
        structure: parmed.Structure
            ParmEd Structure object of the relevant system to be moved.
        """

        self.resname = resname
        self.atom_indices = self.getAtomIndices(structure, self.resname)
        self.topology = structure[self.atom_indices].topology
        self.totalmass = 0
        self.masses = []

        self.center_of_mass = None
        self.positions = structure[self.atom_indices].positions

    def getAtomIndices(self, structure, resname):
        """
        Get atom indices of a ligand from ParmEd Structure.
        Arguments
        ---------
        resname : str
            String specifying the resiue name of the ligand.
        structure: parmed.Structure
            ParmEd Structure object of the atoms to be moved.
        Returns
        -------
        atom_indices : list of ints
            list of atoms in the coordinate file matching lig_resname
        """
#       TODO: Add option for resnum to better select residue names
        atom_indices = []
        topology = structure.topology
        for atom in topology.atoms():
            if str(resname) in atom.residue.name:
                atom_indices.append(atom.index)
        return atom_indices

    def getMasses(self, topology):
        """Returns a list of masses of the specified ligand atoms.
        Parameters
        ----------
        topology: parmed.Topology
            ParmEd topology object containing atoms of the system.
        """
        masses = unit.Quantity(np.zeros([int(topology.getNumAtoms()),1],np.float32), unit.dalton)
        for idx,atom in enumerate(topology.atoms()):
            masses[idx] = atom.element._mass
        totalmass = masses.sum()
        return masses, totalmass

    def getCenterOfMass(self, positions, masses):
        """Returns the calculated center of mass of the ligand as a np.array
        Parameters
        ----------
        positions: nx3 numpy array * simtk.unit compatible with simtk.unit.nanometers
            ParmEd positions of the atoms to be moved.
        masses : numpy.array
            np.array of particle masses

        Returns
        -------
        center_of_mass: numpy array * simtk.unit compatible with simtk.unit.nanometers
            1x3 np.array of the center of mass of the given positions
        """
        coordinates = np.asarray(positions._value, np.float32)
        center_of_mass = parmed.geometry.center_of_mass(coordinates, masses) * positions.unit
        return center_of_mass

    def calculateProperties(self):
        """Function to quickly calculate available properties."""
        self.masses, self.totalmass = self.getMasses(self.topology)
        self.center_of_mass = self.getCenterOfMass(self.positions, self.masses)

    def move(self, context):
        """Function that performs a random rotation about the
        center of mass of the ligand.

        Parameters
        ----------
        context: simtk.openmm.Context object
            Context containing the positions to be moved.
        Returns
        -------
        context: simtk.openmm.Context object
            The same input context, but whose positions were changed by this function.

        """
       #TODO: check if we need to deepcopy
        positions = context.getState(getPositions=True).getPositions(asNumpy=True)

        self.positions = positions[self.atom_indices]
        self.center_of_mass = self.getCenterOfMass(self.positions, self.masses)
        reduced_pos = self.positions - self.center_of_mass

        # Define random rotational move on the ligand
        rand_quat = mdtraj.utils.uniform_quaternion()
        rand_rotation_matrix = mdtraj.utils.rotation_matrix_from_quaternion(rand_quat)
        #multiply lig coordinates by rot matrix and add back COM translation from origin
        rot_move = np.dot(reduced_pos, rand_rotation_matrix) * positions.unit + self.center_of_mass

        # Update ligand positions in nc_sim
        for index, atomidx in enumerate(self.atom_indices):
            positions[atomidx] = rot_move[index]
        context.setPositions(positions)
        positions = context.getState(getPositions=True).getPositions(asNumpy=True)
        self.positions = positions[self.atom_indices]
        return context


class CombinationMove(Move):
<<<<<<< HEAD
    """Move object that allows Move object moves to be performed according to.
=======
    """Move object that allows Move object moves to be performed according to
>>>>>>> 4036bd56
    the order in move_list.
    To ensure detailed balance, the moves have an equal chance to be performed
    in listed or reverse order.
    Parameters
    ----------
    move_list : list of blues.move.Move-like objects
    """
    def __init__(self, move_list):
        self.move_list = move_list

    def move(self, context):
        """Performs the move() functions of the Moves in move_list on
        a context.

        Parameters
        ----------
        context: simtk.openmm.Context object
            Context containing the positions to be moved.
        Returns
        -------
        context: simtk.openmm.Context object
            The same input context, but whose positions were changed by this function.

        """
        rand = np.random.random()
        #to maintain detailed balance this executes both
        #the forward and reverse order moves with equal probability
        if rand > 0.5:
            for single_move in self.move_list:
                 single_move.move(context)
        else:
            for single_move in reverse(self.move_list):
                 single_move.move(context)


class SmartDartMove(RandomLigandRotationMove):
    """
    Move object that allows center of mass smart darting moves to be performed on a ligand,
    allowing translations of a ligand between pre-defined regions in space.
    Arguments
    ---------
    structure: parmed.Structure
        ParmEd Structure object of the relevant system to be moved.
    basis_particles: list of 3 ints
        Specifies the 3 indices of the protein whose coordinates will be used
        to define a new set of basis vectors.
    dart_size: simtk.unit float object compatible with simtk.unit.nanometers unit,
        optional, default=0.2*simtk.unit.nanometers
        The radius of the darting region around each dart.
    resname : str, optional, default='LIG'
        String specifying the resiue name of the ligand.

    References:
    (1) I. Andricioaei, J. E. Straub, and A. F. Voter, J. Chem. Phys. 114, 6994 (2001).
        https://doi.org/10.1063/1.1358861
    """
    def __init__(self, structure, basis_particles, dart_size=0.2*unit.nanometers, resname='LIG'):

        super(SmartDartMove, self).__init__(structure, resname=resname)
        self.dartboard = []
        self.n_dartboard = []
        self.particle_pairs = []
        self.particle_weights = []
        self.basis_particles = basis_particles
        self.dart_size = dart_size
        self.calculateProperties()

    def dartsFromParmEd(self, coord_files, topology=None):
        """
        Used to setup darts from a generic coordinate file, through MDtraj using the basis_particles to define
        new basis vectors, which allows dart centers to remain consistant through a simulation.
        This adds to the self.n_dartboard, which defines the centers used for smart darting.

        Parameters
        ---------
        system: simtk.openmm.system
            Openmm System corresponding to the whole system to smart dart.
        coord_files: list of str
            List containing coordinate files of the whole system for smart darting.
        topology: str, optional, default=None
            A path specifying a topology file matching the files in coord_files. Not
            necessary if the coord_files already contain topologies.

        """
        n_dartboard = []
        dartboard = []
        #loop over specified files and generate parmed structures from each
        #then the center of masses of the ligand in each structureare found
        #finally those center of masses are added to the `self.dartboard`s to
        #be used in the actual smart darting move to define darting regions
        for coord_file in coord_files:
            if topology == None:
                #if coord_file contains topology info, just load coord file
                temp_md = parmed.load_file(coord_file)
            else:
                #otherwise load file specified in topology
                temp_md = parmed.load_file(topology, xyz=coord_file)
            #get position values in terms of nanometers
            context_pos = temp_md.positions.in_units_of(unit.nanometers)
            lig_pos = np.asarray(context_pos._value)[self.atom_indices]*unit.nanometers
            particle_pos = np.asarray(context_pos._value)[self.basis_particles]*unit.nanometers
            #calculate center of mass of ligand
            self.calculateProperties()
            self.center_of_mass = self.getCenterOfMass(lig_pos, self.masses)
            #get particle positions
            new_coord = self._findNewCoord(particle_pos[0], particle_pos[1], particle_pos[2], self.center_of_mass)
            #keep this in for now to check code is correct
            #old_coord should be equal to com
            old_coord = self._findOldCoord(particle_pos[0], particle_pos[1], particle_pos[2], new_coord)
            #add the center of mass in euclidian and new basis set (defined by the basis_particles)
            n_dartboard.append(new_coord)
            dartboard.append(old_coord)
        self.n_dartboard = n_dartboard
        self.dartboard = dartboard


    def move(self, nc_context):
        """
        Function for performing smart darting move with darts that
        depend on particle positions in the system

        Parameters
        ----------
        context: simtk.openmm.Context object
            Context containing the positions to be moved.

        Returns
        -------
        context: simtk.openmm.Context object
            The same input context, but whose positions were changed by this function.

        """

        atom_indices = self.atom_indices
        context = nc_context
        #get state info from context
        stateinfo = context.getState(True, True, False, True, True, False)
        oldDartPos = stateinfo.getPositions(asNumpy=True)
        #get the ligand positions
        lig_pos = np.asarray(oldDartPos._value)[self.atom_indices]*unit.nanometers
        #updates the darting regions based on the current position of the basis particles
        self._findDart(context)
        #find the ligand's current center of mass position
        center = self.getCenterOfMass(lig_pos, self.masses)
        #calculate the distance of the center of mass to the center of each darting region
        selected_dart, changevec = self._calc_from_center(com=center)
        #selected_dart is the selected darting region

        #if the center of mass was within one darting region, move the ligand to another region
        if selected_dart != None:
            newDartPos = np.copy(oldDartPos)
            #find the center of mass in the new darting region
            dart_switch = self._reDart(changevec)
            #find the vector that will translate the ligand to the new darting region
            vecMove = dart_switch - center
            #apply that vector to the ligand to actually translate the coordinates
            for atom in atom_indices:
                newDartPos[atom] = newDartPos[atom] + vecMove.atom
            #set the positions after darting
            context.setPositions(newDartPos)

            return context

    def _calc_from_center(self, com):
        """
        Helper function that finds the distance of the current center of
        mass to each dart center in self.dartboard

        Parameters
        --------
        com: 1x3 np.array*simtk.unit.nanometers
            Current center of mass coordinates of the ligand.
        Returns
        -------
        selected_dart: simtk.unit.nanometers, or None
            The distance of a dart to a center. Returns
            None if the distance is greater than the darting region.
        changevec: 1x3 np.array*simtk.unit.nanometers,
            The vector from the ligand center of mass
            to the center of a darting region.
        """
        distList = []
        diffList = []
        indexList = []
        #Find the distances of the COM to each dart, appending
        #the results to distList
        for dart in self.dartboard:
            diff = com - dart
            dist = np.sqrt(np.sum((diff)*(diff)))*unit.nanometers
            distList.append(dist)
            diffList.append(diff)
        selected_dart = []
        #Find the dart(s) less than self.dart_size
        for index, entry in enumerate(distList):
            if entry <= self.dart_size:
                selected_dart.append(entry)
                diff = diffList[index]
                indexList.append(index)
        #Dart error checking
        #to ensure reversibility the COM should only be
        #within self.dart_size of one dart
        if len(selected_dart) == 1:
            return selected_dart[0], diffList[indexList[0]]
        elif len(selected_dart) == 0:
            return None, diff
        elif len(selected_dart) >= 2:
            #COM should never be within two different darts
            raise ValueError(' The spheres defining two darting regions have overlapped, ' +
                             'which results in potential problems with detailed balance. ' +
                             'We are terminating the simulation. Please check the size and ' +
                             'identity of your darting regions defined by dart_size.')
            #TODO can treat cases using appropriate probablility correction
            #see https://doi.org/10.1016/j.patcog.2011.02.006

    def _findDart(self, nc_context):
        """
        Helper function to dynamically update dart positions based on the current positions
        of the basis particles.
        Arguments
        ---------
        nc_context: Context object from simtk.openmm
            Context from the ncmc simulation.

        Returns
        -------
        dart_list list of 1x3 np.arrays in units.nm
            new dart positions calculated from the particle_pairs
            and particle_weights
        """
        basis_particles = self.basis_particles
        #make sure there's an equal number of particle pair lists
        #and particle weight lists
        dart_list = []
        state_info = nc_context.getState(True, True, False, True, True, False)
        temp_pos = state_info.getPositions(asNumpy=True)
        part1 = temp_pos[basis_particles[0]]
        part2 = temp_pos[basis_particles[1]]
        part3 = temp_pos[basis_particles[2]]
        for dart in self.n_dartboard:
            old_center = self._findOldCoord(part1, part2, part3, dart)
            dart_list.append(old_center)
        self.dartboard = dart_list[:]
        return dart_list

    def _reDart(self, changevec):
        """
        Helper function to choose a random dart and determine the vector
        that would translate the COM to that dart center + changevec.
        This is called reDart in the sense that it helps to switch
        the ligand to another darting region.

        Parameters
        ---------
        changevec: 1x3 np.array * simtk.unit.nanometers
            The vector difference of the ligand center of mass
            to the closest dart center (if within the dart region).


        Returns
        -------
        dart_switch: 1x3 np.array * simtk.unit.nanometers

        """
        dartindex = np.random.randint(len(self.dartboard))
        dvector = self.dartboard[dartindex]
        dart_switch = dvector + changevec
        return dart_switch

    def _changeBasis(self, a, b):
        '''
        Changes positions of a particle (b) in the regular basis set to
        another basis set (a). Used to recalculate the center of mass
        in terms of the local coordinates defined by self.basis_particles.
        Arguments
        ---------
        a: 3x3 np.array
            Defines vectors that will create the new basis.
        b: 1x3 np.array
            Defines position of particle to be transformed into
            new basis set.
        Returns
        -------
        changed_coord: 1x3 np.array
            Coordinates of b in new basis.
        '''
        ainv = np.linalg.inv(a.T)
        changed_coord = np.dot(ainv,b.T)*unit.nanometers
        return changed_coord

    def _undoBasis(self, a, b):
        '''
        Transforms positions in a transformed basis (b) to the regular
        basis set. Used to transform the dart positions in the local
        coordinate basis set to the cartesian basis set.
        Arguments
        ---------
        a: 3x3 np.array
            Defines vectors that defined the new basis.
        b: 1x3 np.array
            Defines position of particle to be transformed into
            regular basis set.
        Returns
        -------
        changed_coord: 1x3 np.array
            Coordinates of b in new basis.
        '''
        a = a.T
        changed_coord = np.dot(a,b.T)*unit.nanometers
        return changed_coord

    def _normalize(self, vector):
        '''Normalize a given vector
        Arguments
        ---------
        vector: 1xn np.array
            Vector to be normalized.
        Returns
        -------
        unit_vec: 1xn np.array
            Normalized vector.
        '''
        magnitude = np.sqrt(np.sum(vector*vector))
        unit_vec = vector / magnitude
        return unit_vec

    def _localCoord(self, particle1, particle2, particle3):
        '''Defines a new coordinate system using 3 particles
        returning the new basis set vectors
        '''
        part2 = particle2 - particle1
        part3 = particle3 - particle1
        vec1 = part2
        vec2= part3
        vec3 = np.cross(vec1,vec2)*unit.nanometers
        return vec1, vec2, vec3

    def _findNewCoord(self, particle1, particle2, particle3, center):
        '''Finds the coordinates of a given center in a new coordinate
            system defined by particles1-3
        '''
        #calculate new basis set
        vec1, vec2, vec3 = self._localCoord(particle1, particle2, particle3)
        basis_set = np.zeros((3,3))*unit.nanometers
        basis_set[0] = vec1
        basis_set[1] = vec2
        basis_set[2] = vec3
        #since the origin is centered at particle1 by convention
        #subtract to account for this
        recenter = center - particle1
        #find coordinate in new coordinate system
        new_coord = self._changeBasis(basis_set, recenter)
        return new_coord

    def _findOldCoord(self, particle1, particle2, particle3, center):
        '''Finds the coordinates of a given center (defined by a different basis
        given by particles1-3) back in euclidian coordinates
            system defined by particles1-3
        '''

        vec1, vec2, vec3 = self._localCoord(particle1, particle2, particle3)
        basis_set = np.zeros((3,3))*unit.nanometers
        basis_set[0] = vec1
        basis_set[1] = vec2
        basis_set[2] = vec3
        #since the origin is centered at particle1 by convention
        #subtract to account for this
        old_coord = self._undoBasis(basis_set, center)
        adjusted_center = old_coord + particle1
        return adjusted_center<|MERGE_RESOLUTION|>--- conflicted
+++ resolved
@@ -171,11 +171,7 @@
 
 
 class CombinationMove(Move):
-<<<<<<< HEAD
-    """Move object that allows Move object moves to be performed according to.
-=======
     """Move object that allows Move object moves to be performed according to
->>>>>>> 4036bd56
     the order in move_list.
     To ensure detailed balance, the moves have an equal chance to be performed
     in listed or reverse order.
