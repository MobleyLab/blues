--- conflicted
+++ resolved
@@ -523,7 +523,6 @@
         positions = model.positions
 
         ##*** to test of rotamer biasing of valine improves acceptance
-<<<<<<< HEAD
         # Retrieve rotamer angle prior to NCMC
         dihedralatoms = np.array([[0,4,6,8]])
         dihedralangle = self.getDihedral(self.start_pos, dihedralatoms)
@@ -531,13 +530,7 @@
 
         # Retrieve rotamer angle immediately prior to filp (midway in NCMC)
         postrelax_dihedralangle = self.getDihedral(initial_positions, dihedralatoms)
-=======
-        # Retrieve current rotamer angle
-        dihedralatoms = np.array([[0,4,6,8]])
-        dihedralangle = self.getDihedral(initial_positions, dihedralatoms)
-        print("In the moves.py script, this is the current dihedral angle:", dihedralangle)
-
->>>>>>> 0bddbf4d
+
         # set while attribute for rotamer as true or false
         ##rotamerOK = False
         moveOK = False
@@ -561,11 +554,9 @@
         # this should also be simplified to use the rotamer checking function (to be written)  described above
         my_theta, my_target_atoms, my_res, my_bond = self.chooseBondandTheta()
         moveOK = False
-<<<<<<< HEAD
+
         proposed = math.degrees(postrelax_dihedralangle + my_theta)
-=======
-        proposed = math.degrees(dihedralangle + my_theta)
->>>>>>> 0bddbf4d
+
         while moveOK == False:
             if -1.3 <= proposed <= -0.9 and current_rot != 'm60':
                 moveOK = True
@@ -578,12 +569,9 @@
             else:
                 if verbose: print("Proposed theta rejected",my_theta)
                 my_theta, my_target_atoms, my_res, my_bond = self.chooseBondandTheta()
-<<<<<<< HEAD
                 proposed = math.degrees(postrelax_dihedralangle + my_theta)
-=======
-                proposed = math.degrees(dihedralangle + my_theta)
->>>>>>> 0bddbf4d
                 moveOK = False
+
         print('This is the accepted theta', my_theta)
 
         if moveOK:
