"""
moves.py: Provides the main Move class which allows definition of moves
which alter the positions of subsets of atoms in a context during a BLUES
simulation, in order to increase sampling.
Also provides functionality for CombinationMove definitions which consist of
a combination of other pre-defined moves such as via instances of Move.

Authors: Samuel C. Gill
Contributors: Nathan M. Lim, Kalistyn Burley, David L. Mobley
"""

import parmed
from simtk import unit
import mdtraj
import numpy as np
import sys, traceback
import math
import copy
import random
import os
<<<<<<< HEAD
from mdtraj.utils.delay_import import import_
=======

from mdtraj.utils.delay_import import import_
try:
    oechem = import_("openeye.oechem")
    if not oechem.OEChemIsLicensed():
        raise(ImportError("Need License for OEChem!"))
    else:
        from openeye.oechem import *
except Exception as e:
    openeye_exception_message = str(e)
>>>>>>> 21e2e2bf

class Move(object):

    """Move provides methods for calculating properties on the
    object 'move' (i.e ligand) being perturbed in the NCMC simulation.
    This is the base Move class.
    Ex.
        from blues.ncmc import Model
        ligand = Model(structure, 'LIG')
        ligand.calculateProperties()
    Attributes
    ----------
    """

    def __init__(self):
        """Initialize the Move object
        Currently empy.
        """

    def initializeSystem(self, system, integrator):
        """If the system or integrator needs to be modified to perform the move
        (ex. adding a force) this method is called during the start
        of the simulation to change the system or integrator to accomodate that.

        Parameters
        ----------
        system : simtk.openmm.System object
            System to be modified.
        integrator : simtk.openmm.Integrator object
            Integrator to be modified.
        Returns
        -------
        system : simtk.openmm.System object
            The modified System object.
        integrator : simtk.openmm.Integrator object
            The modified Integrator object.

        """
        new_sys = system
        new_int = integrator
        return new_sys, new_int

    def beforeMove(self, context):
        """This method is called at the start of the NCMC portion if the
        context needs to be checked or modified before performing the move
        at the halfway point.

        Parameters
        ----------
        context: simtk.openmm.Context object
            Context containing the positions to be moved.

        Returns
        -------
        context: simtk.openmm.Context object
            The same input context, but whose context were changed by this function.

        """
        return context

    def afterMove(self, context):
        """This method is called at the end of the NCMC portion if the
        context needs to be checked or modified before performing the move
        at the halfway point.

        Parameters
        ----------
        context: simtk.openmm.Context object
            Context containing the positions to be moved.

        Returns
        -------
        context: simtk.openmm.Context object
            The same input context, but whose context were changed by this function.

        """

        return context

    def _error(self, context):
        """This method is called if running during NCMC portion results
        in an error. This allows portions of the context, such as the
        context parameters that would not be fixed by just reverting the
        positions/velocities of the context.

        Parameters
        ----------
        context: simtk.openmm.Context object
            Context containing the positions to be moved.

        Returns
        -------
        context: simtk.openmm.Context object
            The same input context, but whose context were changed by this function.

        """

        return context

    def move(self, context):
        return context

class RandomLigandRotationMove(Move):
    """Move that provides methods for calculating properties on the
    object 'model' (i.e ligand) being perturbed in the NCMC simulation.
    Current methods calculate the object's atomic masses and center of masss.
    Calculating the object's center of mass will get the positions
    and total mass.
    Ex.
        from blues.move import RandomLigandRotationMove
        ligand = RandomLigandRotationMove(structure, 'LIG')
        ligand.resname : string specifying the residue name of the ligand
        ligand.calculateProperties()
    Attributes
    ----------
    ligand.topology : openmm.topology of ligand
    ligand.atom_indices : list of atom indicies of the ligand.
    ligand.masses : list of particle masses of the ligand with units.
    ligand.totalmass : integer of the total mass of the ligand.
    #Dynamic attributes that must be updated with each iteration
    ligand.center_of_mass : np.array of calculated center of mass of the ligand
    ligand.positions : np.array of ligands positions
    """

    def __init__(self, structure, resname='LIG', random_state=None):
        """Initialize the model.
        Parameters
        ----------
        resname : str
            String specifying the resiue name of the ligand.
        structure: parmed.Structure
            ParmEd Structure object of the relevant system to be moved.
        random_state : integer or numpy.RandomState, optional
            The generator used for random numbers. If an integer is given, it fixes the seed. Defaults to the global numpy random number generator.
        """
        self.structure = structure
        self.resname = resname
        self.random_state = random_state
        self.atom_indices = self.getAtomIndices(structure, self.resname)
        self.topology = structure[self.atom_indices].topology
        self.totalmass = 0
        self.masses = []

        self.center_of_mass = None
        self.positions = structure[self.atom_indices].positions
        self.calculateProperties()

    def getAtomIndices(self, structure, resname):
        """
        Get atom indices of a ligand from ParmEd Structure.
        Arguments
        ---------
        resname : str
            String specifying the resiue name of the ligand.
        structure: parmed.Structure
            ParmEd Structure object of the atoms to be moved.
        Returns
        -------
        atom_indices : list of ints
            list of atoms in the coordinate file matching lig_resname
        """
#       TODO: Add option for resnum to better select residue names
        atom_indices = []
        topology = structure.topology
        for atom in topology.atoms():
            if str(resname) in atom.residue.name:
                atom_indices.append(atom.index)
        return atom_indices

    def getMasses(self, topology):
        """
        Returns a list of masses of the specified ligand atoms.
        Parameters
        ----------
        topology: parmed.Topology
            ParmEd topology object containing atoms of the system.
        Returns
        -------
        masses: 1xn numpy.array * simtk.unit.dalton
            array of masses of len(self.atom_indices), denoting
            the masses of the atoms in self.atom_indices
        totalmass: float* simtk.unit.dalton
            The sum of the mass found in masses
        """
        masses = unit.Quantity(np.zeros([int(topology.getNumAtoms()),1],np.float32), unit.dalton)
        for idx,atom in enumerate(topology.atoms()):
            masses[idx] = atom.element._mass
        totalmass = masses.sum()
        return masses, totalmass

    def getCenterOfMass(self, positions, masses):
        """Returns the calculated center of mass of the ligand as a np.array
        Parameters
        ----------
        positions: nx3 numpy array * simtk.unit compatible with simtk.unit.nanometers
            ParmEd positions of the atoms to be moved.
        masses : numpy.array
            np.array of particle masses
        Returns
        -------
        center_of_mass: numpy array * simtk.unit compatible with simtk.unit.nanometers
            1x3 np.array of the center of mass of the given positions
        """
        coordinates = np.asarray(positions._value, np.float32)
        center_of_mass = parmed.geometry.center_of_mass(coordinates, masses) * positions.unit
        return center_of_mass

    def calculateProperties(self):
        """Function to quickly calculate available properties."""
        self.masses, self.totalmass = self.getMasses(self.topology)
        self.center_of_mass = self.getCenterOfMass(self.positions, self.masses)

    def move(self, context):
        """Function that performs a random rotation about the
        center of mass of the ligand.
        Parameters
        ----------
        context: simtk.openmm.Context object
            Context containing the positions to be moved.
        Returns
        -------
        context: simtk.openmm.Context object
            The same input context, but whose positions were changed by this function.
        """
        positions = context.getState(getPositions=True).getPositions(asNumpy=True)

        self.positions = positions[self.atom_indices]
        self.center_of_mass = self.getCenterOfMass(self.positions, self.masses)
        reduced_pos = self.positions - self.center_of_mass

        # Define random rotational move on the ligand
        rand_quat = mdtraj.utils.uniform_quaternion(size=None, random_state=self.random_state)
        rand_rotation_matrix = mdtraj.utils.rotation_matrix_from_quaternion(rand_quat)
        #multiply lig coordinates by rot matrix and add back COM translation from origin
        rot_move = np.dot(reduced_pos, rand_rotation_matrix) * positions.unit + self.center_of_mass

        # Update ligand positions in nc_sim
        for index, atomidx in enumerate(self.atom_indices):
            positions[atomidx] = rot_move[index]
        context.setPositions(positions)
        positions = context.getState(getPositions=True).getPositions(asNumpy=True)
        self.positions = positions[self.atom_indices]
        return context

class SideChainMove(Move):
    """Move that provides methods for:
        1. calculating the properties needed to rotate a sidechain residue
        of a structure in the NCMC simulation
        2. Executing a rotation of a random 'rotatable' bond in the designated sidechain
        by a random angle of rotation: 'theta'

        Calculated properties include: backbone atom indicies, atom pointers and indicies
        of the residue sidechain, bond pointers and indices for rotatable heavy bonds in
        the sidechain, and atom indices upstream of selected bond

        The class contains functions to randomly select a bond and angle to be rotated
        and applies a rotation matrix to the target atoms to update their coordinates"""

    def __init__(self, structure, residue_list, verbose=False, write_move=False):
        oechem = import_("openeye.oechem")
        if not oechem.OEChemIsLicensed(): raise(ImportError("Need License for OEChem!"))
        self.structure = structure
        self.molecule = self._pmdStructureToOEMol()
        self.residue_list = residue_list
        self.all_atoms = [atom.index for atom in self.structure.topology.atoms()]
        self.rot_atoms, self.rot_bonds, self.qry_atoms = self.getRotBondAtoms()
        self.atom_indices = self.rot_atoms
        self.verbose = verbose
        self.write_move = write_move

    def _pmdStructureToOEMol(self):
        oeommtools = import_("oeommtools.utils")
        top = self.structure.topology
        pos = self.structure.positions
        molecule = oeommtools.openmmTop_to_oemol(top, pos, verbose=False)
        oechem.OEPerceiveResidues(molecule)
        oechem.OEFindRingAtomsAndBonds(molecule)

        return molecule

    def getBackboneAtoms(self, molecule):
        """This function takes a OEGraphMol and returns a list of backbone atoms"""

        backbone_atoms = []
        pred = oechem.OEIsBackboneAtom()
        for atom in molecule.GetAtoms(pred):
            bb_atom_idx = atom.GetIdx()
            backbone_atoms.append(bb_atom_idx)

        return backbone_atoms

    def getTargetAtoms(self, molecule, backbone_atoms, residue_list):
        """This function takes a OEGraphMol PDB structure and a list of residue numbers and
            generates a dictionary containing all the atom pointers and indicies for the
            non-backbone, atoms of those target residues, as well as a list of backbone atoms.
            Note: The atom indicies start at 0 and are thus -1 from the PDB file indicies"""

        # create and clear dictionary to store atoms that make up residue list
        qry_atoms = {}
        qry_atoms.clear()

        reslib = []

        #print('Searching residue list for atoms...')
        # loop through all the atoms in the PDB OEGraphMol structure
        for atom in molecule.GetAtoms():
            # check if the atom is in backbone
            if atom.GetIdx() not in backbone_atoms:
                # if heavy, find what residue it is associated with
                myres = oechem.OEAtomGetResidue(atom)
                # check if the residue number is amongst the list of residues
                if myres.GetResidueNumber() in residue_list and myres.GetName() != "HOH":
                    # store the atom location in a query atom dict keyed by its atom index
                    qry_atoms.update({atom : atom.GetIdx()})
                    #print('Found atom %s in residue number %i %s'%(atom,myres.GetResidueNumber(),myres.GetName()))
                    if myres not in reslib:
                        reslib.append(myres)

        return qry_atoms, backbone_atoms

    def findHeavyRotBonds(self, pdb_OEMol, qry_atoms):
        '''This function takes in an OEGraphMol PDB structure as well as a dictionary of atom locations (keys)
            and atom indicies.  It loops over the query atoms and identifies any heavy bonds associated with each atom.
            It stores and returns the bond indicies (keys) and the two atom indicies for each bond in a dictionary
            **Note: atom indicies start at 0, so are offset by 1 compared to pdb)'''

        # create and clear dictionary to store bond and atom indicies that are rotatable + heavy
        rot_bonds = {}
        rot_bonds.clear()

        for atom in qry_atoms.keys():
            myres = oechem.OEAtomGetResidue(atom)
            for bond in atom.GetBonds():
                # retrieve the begnning and ending atoms
                begatom = bond.GetBgn()
                endatom = bond.GetEnd()
                # if begnnning and ending atoms are not Hydrogen, and the bond is rotatable
                if endatom.GetAtomicNum() >1 and begatom.GetAtomicNum() >1 and bond.IsRotor():
                    # if the bond has not been added to dictionary already..
                    # (as would happen if one of the atom pairs was previously looped over)
                    if bond not in rot_bonds:
                        #print('Bond number',bond, 'is rotatable, non-terminal, and contains only heavy atoms')
                        # store bond pointer (key) and atom indicies in dictionary if not already there
                        #rot_bonds.update({bond : {'AtomIdx_1' : bond.GetBgnIdx(), 'AtomIdx_2': bond.GetEndIdx()}})
                        rot_bonds.update({bond : myres.GetResidueNumber()})

        return rot_bonds

    def getRotAtoms(self, rotbonds, molecule, backbone_atoms):
        """This function identifies and stores neighboring, upstream atoms for a given sidechain bond"""
        backbone = backbone_atoms
        query_list = []
        idx_list = []
        rot_atom_dict = {}
        rot_atom_dict.clear()

        for bond in rotbonds.keys():
            idx_list.clear()
            query_list.clear()
            resnum = (rotbonds[bond])
            thisbond = bond
            ax1 = bond.GetBgn()
            ax2 = bond.GetEnd()

            if resnum in rot_atom_dict.keys():
                rot_atom_dict[resnum].update({thisbond : []})
            else:
                rot_atom_dict.update({resnum : {thisbond : []}})

            idx_list.append(ax1.GetIdx())
            idx_list.append(ax2.GetIdx())

            if ax1 not in query_list and ax1.GetIdx() not in backbone_atoms:
                query_list.append(ax1)
            if ax2 not in query_list and ax2.GetIdx() not in backbone_atoms:
                query_list.append(ax2)

            for atom in query_list:
                checklist = atom.GetAtoms()
                for candidate in checklist:
                    if candidate not in query_list and candidate.GetIdx() not in backbone and candidate != ax2:
                        query_list.append(candidate)
                        if candidate.GetAtomicNum() >1:
                            can_nbors = candidate.GetAtoms()
                            for can_nbor in can_nbors:
                                if can_nbor not in query_list and candidate.GetIdx() not in backbone and candidate != ax2:
                                    query_list.append(can_nbor)

            for atm in query_list:
                y = atm.GetIdx()
                if y not in idx_list:
                    idx_list.append(y)

            rot_atom_dict[resnum].update({thisbond : list(idx_list)})
            #print("Moving these atoms:", idx_list)

        return rot_atom_dict

    def getRotBondAtoms(self):
        """This function takes in a PDB filename (as a string) and list of residue numbers.  It returns
            a nested dictionary of rotatable bonds (containing only heavy atoms), that are keyed by residue number,
            then keyed by bond pointer, containing values of atom indicies [axis1, axis2, atoms to be rotated]
            **Note: The atom indicies start at 0, and are offset by -1 from the PDB file indicies"""
        backbone_atoms = self.getBackboneAtoms(self.molecule)

        # Generate dictionary containing locations and indicies of heavy residue atoms
        #print('Dictionary of all query atoms generated from residue list\n')
        qry_atoms, backbone_atoms = self.getTargetAtoms(self.molecule, backbone_atoms, self.residue_list)

        # Identify bonds containing query atoms and return dictionary of indicies
        rot_bonds = self.findHeavyRotBonds(self.molecule, qry_atoms)

        # Generate dictionary of residues, bonds and atoms to be rotated
        rot_atoms = self.getRotAtoms(rot_bonds, self.molecule, backbone_atoms)
        return rot_atoms, rot_bonds, qry_atoms

    def chooseBondandTheta(self):
        """This function takes a dictionary containing nested dictionary, keyed by res#,
        then keyed by bond_ptrs, containing a list of atoms to move, randomly selects a bond,
        and generates a random angle (radians).  It returns the atoms associated with the
        the selected bond, the pointer for the selected bond and the randomly generated angle"""

        res_choice = random.choice(list(self.rot_atoms.keys()))
        bond_choice = random.choice(list(self.rot_atoms[res_choice].keys()))
        targetatoms = self.rot_atoms[res_choice][bond_choice]
        theta_ran = random.random()*2*math.pi

        return theta_ran, targetatoms, res_choice, bond_choice

    def rotation_matrix(self, axis, theta):
        """This function returns the rotation matrix associated with counterclockwise rotation
        about the given axis by theta radians."""
        axis = np.asarray(axis)
        axis = axis/math.sqrt(np.dot(axis, axis))
        a = math.cos(theta/2.0)
        b, c, d = -axis*math.sin(theta/2.0)
        aa, bb, cc, dd = a*a, b*b, c*c, d*d
        bc, ad, ac, ab, bd, cd = b*c, a*d, a*c, a*b, b*d, c*d
        return np.array([[aa+bb-cc-dd, 2*(bc+ad), 2*(bd-ac)],
                         [2*(bc-ad), aa+cc-bb-dd, 2*(cd+ab)],
                         [2*(bd+ac), 2*(cd-ab), aa+dd-bb-cc]])


    def move(self, nc_context, verbose=False):
        """This rotates the target atoms around a selected bond by angle theta and updates
        the atom coordinates in the parmed structure as well as the ncmc context object"""


        # determine the axis, theta, residue, and bond + atoms to be rotated
        theta, target_atoms, res, bond = self.chooseBondandTheta()
        print('Rotating bond: %s in resnum: %s by %.2f radians' %(bond, res, theta))

        #retrieve the current positions
        initial_positions = nc_context.getState(getPositions=True).getPositions(asNumpy=True)
        nc_positions = copy.deepcopy(initial_positions)

        model = copy.copy(self.structure)

        # set the parmed model to the same coordinates as the context
        for idx, atom in enumerate(self.all_atoms):
            if self.verbose:
                print('Before:')
                print(atom, idx)
                print(nc_positions[atom], model.positions[atom])

            model.atoms[atom].xx = nc_positions[atom][0].value_in_unit(unit.angstroms)
            model.atoms[atom].xy = nc_positions[atom][1].value_in_unit(unit.angstroms)
            model.atoms[atom].xz = nc_positions[atom][2].value_in_unit(unit.angstroms)

            if self.verbose:
                print('After:')
                print(nc_positions[atom], model.positions[atom])

        positions = model.positions

        # find the rotation axis using the updated positions
        axis1 = target_atoms[0]
        axis2 = target_atoms[1]
        rot_axis = (positions[axis1] - positions[axis2])/positions.unit

        #calculate the rotation matrix
        rot_matrix = self.rotation_matrix(rot_axis, theta)

        # apply the rotation matrix to the target atoms
        for idx, atom in enumerate(target_atoms):

            my_position = positions[atom]

            if self.verbose: print('The current position for %i is: %s'%(atom, my_position))

            # find the reduced position (substract out axis)
            red_position = (my_position - model.positions[axis2])._value
            # find the new positions by multiplying by rot matrix
            new_position = np.dot(rot_matrix, red_position)*positions.unit + positions[axis2]

            if self.verbose: print("The new position should be:",new_position)

            positions[atom] = new_position
            # Update the parmed model with the new positions
            model.atoms[atom].xx = new_position[0]/positions.unit
            model.atoms[atom].xy = new_position[1]/positions.unit
            model.atoms[atom].xz = new_position[2]/positions.unit

            #update the copied ncmc context array with the new positions
            nc_positions[atom][0] = model.atoms[atom].xx*nc_positions.unit/10
            nc_positions[atom][1] = model.atoms[atom].xy*nc_positions.unit/10
            nc_positions[atom][2] = model.atoms[atom].xz*nc_positions.unit/10

            if self.verbose: print('The updated position for this atom is:', model.positions[atom])

        # update the actual ncmc context object with the new positions
        nc_context.setPositions(nc_positions)

        # update the class structure positions
        self.structure.positions = model.positions

        if self.write_move:
            filename = 'sc_move_%s_%s_%s.pdb' % (res, axis1, axis2)
            mod_prot = model.save(filename, overwrite = True)
        return nc_context

class CombinationMove(Move):
    """Move object that allows Move object moves to be performed according to
    the order in move_list.
    To ensure detailed balance, the moves have an equal chance to be performed
    in listed or reverse order.

    Parameters
    ----------
    move_list : list of blues.move.Move-like objects
    """
    def __init__(self, move_list):
        self.move_list = move_list

    def move(self, context):
        """Performs the move() functions of the Moves in move_list on
        a context.

        Parameters
        ----------
        context: simtk.openmm.Context object
            Context containing the positions to be moved.
        Returns
        -------
        context: simtk.openmm.Context object
            The same input context, but whose positions were changed by this function.

        """
        rand = np.random.random()
        #to maintain detailed balance this executes both
        #the forward and reverse order moves with equal probability
        if rand > 0.5:
            for single_move in self.move_list:
                 single_move.move(context)
        else:
            for single_move in reverse(self.move_list):
                 single_move.move(context)


class SmartDartMove(RandomLigandRotationMove):
    """
    Move object that allows center of mass smart darting moves to be performed on a ligand,
    allowing translations of a ligand between pre-defined regions in space. The
    `SmartDartMove.move()` method translates the ligand to the locations of the ligand
    found in the coord_files. These locations are defined in terms of the basis_particles.
    These locations are picked with a uniform probability.

    Parameters
    ----------
    structure: parmed.Structure
        ParmEd Structure object of the relevant system to be moved.
    basis_particles: list of 3 ints
        Specifies the 3 indices of the protein whose coordinates will be used
        to define a new set of basis vectors.
    coord_files: list of str
        List containing paths to coordinate files of the whole system for smart darting.
    topology: str, optional, default=None
        A path specifying a topology file matching the files in coord_files. Not
        necessary if the coord_files already contain topologies (ex. PDBs).
    dart_radius: simtk.unit float object compatible with simtk.unit.nanometers unit,
        optional, default=0.2*simtk.unit.nanometers
        The radius of the darting region around each dart.
    self_dart: boolean, optional, default='False'
        When performing the center of mass darting in `SmartDartMove.move()`,this
        specifies whether or not to include the darting region where the center
        of mass currently resides as an option to dart to.
    resname : str, optional, default='LIG'
        String specifying the residue name of the ligand.

    References:
    (1) I. Andricioaei, J. E. Straub, and A. F. Voter, J. Chem. Phys. 114, 6994 (2001).
        https://doi.org/10.1063/1.1358861

    """
    def __init__(self, structure, basis_particles, coord_files,
                 topology=None, dart_radius=0.2*unit.nanometers,
                 self_dart=False, resname='LIG'):

        super(SmartDartMove, self).__init__(structure, resname=resname)

        if len(coord_files) < 2:
            raise ValueError('You should include at least two files in coord_files '+
                             'in order to benefit from smart darting')
        self.dartboard = []
        self.n_dartboard = []
        self.particle_pairs = []
        self.particle_weights = []
        self.basis_particles = basis_particles
        self.dart_radius = dart_radius
        self.calculateProperties()
        self.self_dart = self_dart
        self.dartsFromParmEd(coord_files, topology)

    def dartsFromParmEd(self, coord_files, topology=None):
        """
        Used to setup darts from a generic coordinate file, through MDtraj using the basis_particles to define
        new basis vectors, which allows dart centers to remain consistant through a simulation.
        This adds to the self.n_dartboard, which defines the centers used for smart darting.

        Parameters
        ---------
        system: simtk.openmm.system
            Openmm System corresponding to the whole system to smart dart.
        coord_files: list of str
            List containing coordinate files of the whole system for smart darting.
        topology: str, optional, default=None
            A path specifying a topology file matching the files in coord_files. Not
            necessary if the coord_files already contain topologies.

        """

        n_dartboard = []
        dartboard = []
        #loop over specified files and generate parmed structures from each
        #then the center of masses of the ligand in each structureare found
        #finally those center of masses are added to the `self.dartboard`s to
        #be used in the actual smart darting move to define darting regions
        for coord_file in coord_files:
            if topology == None:
                #if coord_file contains topology info, just load coord file
                temp_md = parmed.load_file(coord_file)
            else:
                #otherwise load file specified in topology
                temp_md = parmed.load_file(topology, xyz=coord_file)
            #get position values in terms of nanometers
            context_pos = temp_md.positions.in_units_of(unit.nanometers)
            lig_pos = np.asarray(context_pos._value)[self.atom_indices]*unit.nanometers
            particle_pos = np.asarray(context_pos._value)[self.basis_particles]*unit.nanometers
            #calculate center of mass of ligand
            self.calculateProperties()
            center_of_mass = self.getCenterOfMass(lig_pos, self.masses)
            #get particle positions
            new_coord = self._findNewCoord(particle_pos[0], particle_pos[1], particle_pos[2], center_of_mass)
            #old_coord should be equal to com
            old_coord = self._findOldCoord(particle_pos[0], particle_pos[1], particle_pos[2], new_coord)
            np.testing.assert_almost_equal(old_coord._value, center_of_mass._value, decimal=1)
            #add the center of mass in euclidian and new basis set (defined by the basis_particles)
            n_dartboard.append(new_coord)
            dartboard.append(old_coord)
        self.n_dartboard = n_dartboard
        self.dartboard = dartboard


    def move(self, nc_context):
        """
        Function for performing smart darting move with darts that
        depend on particle positions in the system.

        Parameters
        ----------
        context: simtk.openmm.Context object
            Context containing the positions to be moved.

        Returns
        -------
        context: simtk.openmm.Context object
            The same input context, but whose positions were changed by this function.

        """

        atom_indices = self.atom_indices
        if len(self.n_dartboard) == 0:
            raise ValueError('No darts are specified. Make sure you use ' +
                'SmartDartMove.dartsFromParmed() before using the move() function')
        context = nc_context
        #get state info from context
        stateinfo = context.getState(True, True, False, True, True, False)
        oldDartPos = stateinfo.getPositions(asNumpy=True)
        #get the ligand positions
        lig_pos = np.asarray(oldDartPos._value)[self.atom_indices]*unit.nanometers
        #updates the darting regions based on the current position of the basis particles
        self._findDart(context)
        #find the ligand's current center of mass position
        center = self.getCenterOfMass(lig_pos, self.masses)
        #calculate the distance of the center of mass to the center of each darting region
        selected_dart, changevec = self._calc_from_center(com=center)
        #selected_dart is the selected darting region

        #if the center of mass was within one darting region, move the ligand to another region
        if selected_dart != None:
            newDartPos = np.copy(oldDartPos)
            #find the center of mass in the new darting region
            dart_switch = self._reDart(selected_dart, changevec)
            #find the vector that will translate the ligand to the new darting region
            vecMove = dart_switch - center
            #apply that vector to the ligand to actually translate the coordinates
            for atom in atom_indices:
                newDartPos[atom] = newDartPos[atom] + vecMove._value
            #set the positions after darting
            context.setPositions(newDartPos)

            return context

    def _calc_from_center(self, com):
        """
        Helper function that finds the distance of the current center of
        mass to each dart center in self.dartboard

        Parameters
        --------
        com: 1x3 np.array*simtk.unit.nanometers
            Current center of mass coordinates of the ligand.
        Returns
        -------
        selected_dart: simtk.unit.nanometers, or None
            The distance of a dart to a center. Returns
            None if the distance is greater than the darting region.
        changevec: 1x3 np.array*simtk.unit.nanometers,
            The vector from the ligand center of mass
            to the center of a darting region.

        """

        distList = []
        diffList = []
        indexList = []
        #Find the distances of the COM to each dart, appending
        #the results to distList
        for dart in self.dartboard:
            diff = com - dart
            dist = np.sqrt(np.sum((diff)*(diff)))*unit.nanometers
            distList.append(dist)
            diffList.append(diff)
        selected_dart = []
        #Find the dart(s) less than self.dart_radius
        for index, entry in enumerate(distList):
            if entry <= self.dart_radius:
                selected_dart.append(index)
                diff = diffList[index]
                indexList.append(index)
        #Dart error checking
        #to ensure reversibility the COM should only be
        #within self.dart_radius of one dart
        if len(selected_dart) == 1:
            return selected_dart[0], diffList[indexList[0]]
        elif len(selected_dart) == 0:
            return None, diff
        elif len(selected_dart) >= 2:
            #COM should never be within two different darts
            raise ValueError(' The spheres defining two darting regions have overlapped, ' +
                             'which results in potential problems with detailed balance. ' +
                             'We are terminating the simulation. Please check the size and ' +
                             'identity of your darting regions defined by dart_radius.')
            #TODO can treat cases using appropriate probablility correction
            #see https://doi.org/10.1016/j.patcog.2011.02.006

    def _findDart(self, nc_context):
        """
        Helper function to dynamically update dart positions based on the current positions
        of the basis particles.
        Arguments
        ---------
        nc_context: Context object from simtk.openmm
            Context from the ncmc simulation.

        Returns
        -------
        dart_list list of 1x3 np.arrays in units.nm
            new dart positions calculated from the particle_pairs
            and particle_weights.

        """

        basis_particles = self.basis_particles
        #make sure there's an equal number of particle pair lists
        #and particle weight lists
        dart_list = []
        state_info = nc_context.getState(True, True, False, True, True, False)
        temp_pos = state_info.getPositions(asNumpy=True)
        part1 = temp_pos[basis_particles[0]]
        part2 = temp_pos[basis_particles[1]]
        part3 = temp_pos[basis_particles[2]]
        for dart in self.n_dartboard:
            old_center = self._findOldCoord(part1, part2, part3, dart)
            dart_list.append(old_center)
        self.dartboard = dart_list[:]
        return dart_list

    def _reDart(self, selected_dart, changevec):
        """
        Helper function to choose a random dart and determine the vector
        that would translate the COM to that dart center + changevec.
        This is called reDart in the sense that it helps to switch
        the ligand to another darting region.

        Parameters
        ---------
        changevec: 1x3 np.array * simtk.unit.nanometers
            The vector difference of the ligand center of mass
            to the closest dart center (if within the dart region).


        Returns
        -------
        dart_switch: 1x3 np.array * simtk.unit.nanometers

        """
        dartindex = list(range(len(self.dartboard)))
        if self.self_dart == False:
            dartindex.pop(selected_dart)
        dartindex = np.random.choice(dartindex)
        dvector = self.dartboard[dartindex]
        dart_switch = dvector + changevec
        return dart_switch

    def _changeBasis(self, a, b):
        """
        Changes positions of a particle (b) in the regular basis set to
        another basis set (a). Used to recalculate the center of mass
        in terms of the local coordinates defined by self.basis_particles.
        Used to change between the basis sets defined from the basis_particles
        and the normal euclidian basis set.

        Parameters
        ----------
        a: 3x3 np.array
            Defines vectors that will create the new basis.
        b: 1x3 np.array
            Defines position of particle to be transformed into
            new basis set.
        Returns
        -------
        changed_coord: 1x3 np.array
            Coordinates of b in new basis.

        """

        ainv = np.linalg.inv(a.T)
        changed_coord = np.dot(ainv,b.T)*unit.nanometers
        return changed_coord

    def _undoBasis(self, a, b):
        """
        Transforms positions in a transformed basis (b) to the regular
        basis set. Used to transform the dart positions in the local
        coordinate basis set to the cartesian basis set.

        Parameters
        ----------
        a: 3x3 np.array
            Defines vectors that defined the new basis.
        b: 1x3 np.array
            Defines position of particle to be transformed into
            regular basis set.
        Returns
        -------
        changed_coord: 1x3 np.array
            Coordinates of b in new basis.
        """

        a = a.T
        changed_coord = np.dot(a,b.T)*unit.nanometers
        return changed_coord

    def _normalize(self, vector):
        """Normalize a given vector

        Parameters
        ----------
        vector: 1xn np.array
            Vector to be normalized.
        Returns
        -------
        unit_vec: 1xn np.array
            Normalized vector.

        """

        magnitude = np.sqrt(np.sum(vector*vector))
        unit_vec = vector / magnitude
        return unit_vec

    def _localCoord(self, particle1, particle2, particle3):
        """
        Defines a new coordinate system using 3 particles
        returning the new basis set vectors

        Parameters
        ----------
        particle1, particle2, particle3: 1x3 np.array
            np.array corresponding to a given particle's positions

        Returns
        -------
        vec1, vec2, vec3: 1x3 np.array
            Basis vectors of the coordinate system defined
            by particles1-3.

        """

        part2 = particle2 - particle1
        part3 = particle3 - particle1
        vec1 = part2
        vec2= part3
        vec3 = np.cross(vec1,vec2)*unit.nanometers
        return vec1, vec2, vec3

    def _findNewCoord(self, particle1, particle2, particle3, center):
        """
        Finds the coordinates of a given center in the standard basis
            in terms of a new basis defined by particles1-3

        Parameters
        ----------
        particle1, particle2, particle3: 1x3 np.array
            np.array corresponding to a given particle's positions
        center: 1x3 np.array * simtk.unit compatible with simtk.unit.nanometers
            Coordinate of the center of mass in the standard basis set.

        """

        #calculate new basis set
        vec1, vec2, vec3 = self._localCoord(particle1, particle2, particle3)
        basis_set = np.zeros((3,3))*unit.nanometers
        basis_set[0] = vec1
        basis_set[1] = vec2
        basis_set[2] = vec3
        #since the origin is centered at particle1 by convention
        #subtract to account for this
        recenter = center - particle1
        #find coordinate in new coordinate system
        new_coord = self._changeBasis(basis_set, recenter)
        return new_coord

    def _findOldCoord(self, particle1, particle2, particle3, center):
        """
        Finds the coordinates of a given center (defined by a different basis
        given by particles1-3) back in the euclidian coordinates

        Parameters
        ----------
        particle1, particle2, particle3: 1x3 np.array
            np.array corresponding to a given particle's positions
        center: 1x3 np.array * simtk.unit compatible with simtk.unit.nanometers
            Coordinate of the center of mass in the non-standard basis set.

        """

        vec1, vec2, vec3 = self._localCoord(particle1, particle2, particle3)
        basis_set = np.zeros((3,3))*unit.nanometers
        basis_set[0] = vec1
        basis_set[1] = vec2
        basis_set[2] = vec3
        #since the origin is centered at particle1 by convention
        #subtract to account for this
        old_coord = self._undoBasis(basis_set, center)
        adjusted_center = old_coord + particle1
        return adjusted_center<|MERGE_RESOLUTION|>--- conflicted
+++ resolved
@@ -18,9 +18,6 @@
 import copy
 import random
 import os
-<<<<<<< HEAD
-from mdtraj.utils.delay_import import import_
-=======
 
 from mdtraj.utils.delay_import import import_
 try:
@@ -31,7 +28,6 @@
         from openeye.oechem import *
 except Exception as e:
     openeye_exception_message = str(e)
->>>>>>> 21e2e2bf
 
 class Move(object):
 
