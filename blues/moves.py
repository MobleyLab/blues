--- conflicted
+++ resolved
@@ -13,15 +13,12 @@
 from simtk import unit
 import mdtraj
 import numpy as np
-<<<<<<< HEAD
 import sys, traceback
 import math
 import copy
 import random
 import os
 from openeye.oechem import *
-=======
->>>>>>> 8cc62299
 
 
 class Move(object):
@@ -511,11 +508,7 @@
         return nc_context
 
 class CombinationMove(Move):
-<<<<<<< HEAD
-    """Move object that allows Move object moves to be performed according to.
-=======
     """Move object that allows Move object moves to be performed according to
->>>>>>> 8cc62299
     the order in move_list.
     To ensure detailed balance, the moves have an equal chance to be performed
     in listed or reverse order.
@@ -828,23 +821,6 @@
 
         Parameters
         ----------
-<<<<<<< HEAD
-        context : openmm.context object
-        OpenMM context whose positions should be moved.
-        """
-        rand_num = np.random.choice(len(self.probs), p=self.probs)
-        try:
-            new_context = self.moves[rand_num].move(context)
-        except Exception as e:
-            #In case the move isn't properly implemented, print out useful info
-            print('Error: move not implemented correctly, printing traceback:')
-            ex_type, ex, tb = sys.exc_info()
-            traceback.print_tb(tb)
-            print(e)
-            raise SystemExit
-
-        return new_context
-=======
         a: 3x3 np.array
             Defines vectors that will create the new basis.
         b: 1x3 np.array
@@ -977,5 +953,4 @@
         #subtract to account for this
         old_coord = self._undoBasis(basis_set, center)
         adjusted_center = old_coord + particle1
-        return adjusted_center
->>>>>>> 8cc62299
+        return adjusted_center