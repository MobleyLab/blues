from __future__ import print_function
import sys
from simtk.openmm.app import *
from simtk.openmm import *
from blues.ncmc_switching import *
import simtk.unit as unit
import mdtraj as md
import math
from alchemy import AbsoluteAlchemicalFactory, AlchemicalState
import numpy as np
from openmmtools import testsystems

def get_lig_residues(lig_resname, coord_file, top_file=None):
    """
    Helper function to get atom indices of a ligand from a coordinate
    and/or topology file.
    Arguments
    ---------
    lig_resname: str
        resname that you want to get the atom indicies for (ex. 'LIG')
    coord_file:  str
        path of coordinate file (.pdb, .gro, .h5 etc)
    top_file: str, optional, default=None
        path of topology file. Include if the topology is not included
        in the coord_file
    Returns
    -------
    lig_atoms : list of ints
        list of atoms in the coordinate file matching lig_resname
    """

    if top_file == None:
        traj = md.load(coord_file)
    else:
        traj = md.load(coord_file, top=top_file)

    lig_atoms = traj.top.select(("resname =~ %s") % lig_resname)
    first_res = min(lig_atoms)
    last_res = max(lig_atoms)
    return lig_atoms

def quantity_is_finite(quantity):
    """
    Check that elements in quantity are all finite.
    Arguments
    ----------
    quantity : simtk.unit.Quantity
        The quantity to check
    Returns
    -------
    is_finite : bool
        If quantity is finite, returns True; otherwise False.
    """
    if np.any( np.isnan( np.array(quantity / quantity.unit) ) ):
        return False
    return True


class md_reporter:
    """
    Class to handle error reporting. Currently obselete.
    """

    def __init__(self):
        self.traj = None
        self.shape = None
        self.temp_traj = None
        self.first = 0
        self.last  = -1

    def initialize(self, nc_context):

        nc_stateinfo = nc_context.getState(True, False, False, False, False, True)
        tempPos = nc_stateinfo.getPositions(asNumpy=True)

        last_x, last_y = np.shape(tempPos)
        self.shape = (np.reshape(tempPos, (1, last_x, last_y))).value_in_unit(unit.nanometers)

    def add_frame(self, nc_context):
        if self.traj == None:
            nc_stateinfo = nc_context.getState(True, False, False, False, False, True)
            tempPos = nc_stateinfo.getPositions(asNumpy=True)

            last_x, last_y = np.shape(tempPos)
            self.traj = (np.reshape(tempPos, (1, last_x, last_y))).value_in_unit(unit.nanometers)
        else:
            nc_stateinfo = nc_context.getState(True, False, False, False, False, True)
            tempPos = nc_stateinfo.getPositions(asNumpy=True)

            last_x, last_y = np.shape(tempPos)
            temp = (np.reshape(tempPos, (1, last_x, last_y))).value_in_unit(unit.nanometers)
            self.traj = np.concatenate((self.traj, temp))
    def add_temp_traj(self, nc_context):
        if self.temp_traj == None:
            nc_stateinfo = nc_context.getState(True, False, False, False, False, True)
            tempPos = nc_stateinfo.getPositions(asNumpy=True)

            last_x, last_y = np.shape(tempPos)
            self.temp_traj = (np.reshape(tempPos, (1, last_x, last_y))).value_in_unit(unit.nanometers)
        else:
            nc_stateinfo = nc_context.getState(True, False, False, False, False, True)
            tempPos = nc_stateinfo.getPositions(asNumpy=True)

            last_x, last_y = np.shape(tempPos)
            temp = (np.reshape(tempPos, (1, last_x, last_y))).value_in_unit(unit.nanometers)
            if True not in np.isnan(temp):
                self.temp_traj = np.concatenate((self.temp_traj, temp))
    def combine_traj(self):
        if self.traj != None and self.temp_traj != None:
            if True not in np.isnan(self.temp_traj):
                self.traj = np.concatenate((self.traj, self.temp_traj))
            self.temp_traj = None
        if self.traj == None and self.temp_traj != None:
            self.traj = self.temp_traj[:]

    def save_traj(self, output_name, topology, traj=None):
        if traj == None:
            traj = self.traj
        last_top = md.Topology.from_openmm(topology)
        broken_ncmc = md.Trajectory(xyz=traj, topology=last_top)
        try:
            broken_ncmc.save_dcd(output_name)
        except ValueError:
            print('couldnt output', output_name, 'values too large')

def rand_rotation_matrix():
    """
    Creates a uniform random rotation matrix
    Returns
    -------
    matrix_out: 3x3 np.array
        random rotation matrix
    """
    rand_quat = md.utils.uniform_quaternion()
    matrix_out = md.utils.rotation_matrix_from_quaternion(rand_quat)
    return matrix_out

def zero_masses( system, firstres, lastres):
    for index in range(firstres, lastres):
        system.setParticleMass(index, 0*unit.daltons)

def selectres(reslist, inpcrd, prmtop):
    t = md.load(inpcrd, top=prmtop)
    output_list = []
    for entry in reslist:
        output_list.extend(t.top.select(("resid %s") % (entry)))
    return output_list

def zero_allother_masses( system, indexlist):
    num_atoms = system.getNumParticles()
    for index in range(num_atoms):
        if index in indexlist:
            pass
        else:
            system.setParticleMass(index, 0*unit.daltons)

class SimNCMC(object):
    def __init__(self, temperature, residueList, **kwds):
        """
        Stores parameters and methods relevant to NCMC and runs NCMC simulations.
        Arguments
        ---------
        temperature: simtk.unit.kelvin
            desired temperature of simulation in Kelvins
        residueList: list of ints
            residue numbers that specify all the ligand atoms
        """
        super(SimNCMC, self).__init__(**kwds)

        self.total_mass = 0
        self.mass_list = None
        self.residueList = residueList
        self.acceptance = 0
        self.md_simulation = None
        self.dummy_simulation = None
        self.nc_context = None
        self.nc_integrator = None
        self._storage = None
        self.temperature = temperature
        kB = unit.BOLTZMANN_CONSTANT_kB * unit.AVOGADRO_CONSTANT_NA
        kT = kB * temperature
        beta = 1.0 / kT
        self.beta = beta

    def get_particle_masses(self, system, residueList=None, set_self=True):
        """
        Finds the mass of each particle given by residueList and returns
        a list of those particle masses as well as the total mass. If
        set_self=True, sets corresponding SimNCMC attributes as well as
        returning them.
        Arguments
        ---------
        system: simtk.openmm.system
            Openmm system object containing the particles of interest
        residueList: list of ints
            particle indices to find the masses of
        set_self: boolean
            if true, sets self.total_mass and self.mass_list to the
            outputs of this function
        """
        if residueList == None:
            residueList = self.residueList
        mass_list = []
        total_mass = 0*unit.dalton
        for index in residueList:
            mass = system.getParticleMass(int(index))
            total_mass = total_mass + mass
            mass_list.append([mass])
        total_mass = np.sum(mass_list)
        mass_list = np.asarray(mass_list)
        mass_list.reshape((-1,1))
        total_mass = np.array(total_mass)
        total_mass = np.sum(mass_list)
        temp_list = np.zeros((len(residueList), 1))
        for index in range(len(residueList)):
            mass_list[index] = (np.sum(mass_list[index])).value_in_unit(unit.daltons)
        mass_list =  mass_list*unit.daltons
        if set_self == True:
            self.total_mass = total_mass
            self.mass_list = mass_list
        return total_mass, mass_list

    def zero_masses(self, system, atomList=None):
        """
        Zeroes the masses of specified atoms to constrain certain degrees of freedom.
        Arguments
        ---------
        system: simtk.openmm.system
            system to zero masses
        atomList: list of ints
            atom indicies to zero masses
        """
        for index in (atomList):
            system.setParticleMass(index, 0*unit.daltons)


    def calculate_com(self,  pos_state, total_mass=None, mass_list=None, residueList=None, rotate=False):
        """
        This function calculates the com of specified residues and optionally
        rotates them around the center of mass.
        Arguments
        ---------
        total_mass: simtk.unit.quantity.Quantity in units daltons
            contains the total masses of the particles for COM calculation
        mass_list:  nx1 np.array in units daltons,
            contains the masses of the particles for COM calculation
        pos_state:  nx3 np. array in units.nanometers
            returned from state.getPositions
        residueList: list of int,
            list of atom indicies which you'll calculate the total com for
        rotate: boolean
            if True, rotates center of mass by random rotation matrix,
            else returns center of mass coordiantes
        Returns
        -------
        if rotate==True
        rotation : nx3 np.array in units.nm
            positions of ligand with or without random rotation (depending on rotate)
        if rotate==False
        com_coord: 1x3 np.array in units.nm
            position of the center of mass coordinate
        """
        if residueList == None:
            residueList = self.residueList
        if mass_list == None:
            mass_list = self.mass_list
        if mass_list == None:
#            self.get_particle_masses(system=self.md_simulation.system)
            mass_list = self.mass_list

        if total_mass == None:
            total_mass = self.total_mass

        #choose ligand indicies
        copy_orig = copy.deepcopy(pos_state)
        lig_coord = np.zeros((len(residueList), 3))
        for index, resnum in enumerate(residueList):
            lig_coord[index] = copy_orig[resnum]
        lig_coord = lig_coord*unit.nanometers
        copy_coord = copy.deepcopy(lig_coord)
        #mass corrected coordinates (to find COM)
        mass_corrected = mass_list / total_mass * copy_coord
        sum_coord = mass_corrected.sum(axis=0).value_in_unit(unit.nanometers)
        com_coord = [0.0, 0.0, 0.0]*unit.nanometers
        #units are funky, so do this step to get them to behave right
        for index in range(3):
            com_coord[index] = sum_coord[index]*unit.nanometers
        if rotate ==True:
            for index in range(3):
                lig_coord[:,index] = lig_coord[:,index] - com_coord[index]
            #multiply lig coordinates by rot matrix and add back COM translation from origin
            rotation =  np.dot(lig_coord.value_in_unit(unit.nanometers), rand_rotation_matrix())*unit.nanometers
            rotation = rotation + com_coord
            return rotation
        else:
        #remove COM from ligand coordinates to then perform rotation
            return com_coord            #remove COM from ligand coordinates to then perform rotation

    def create_alchemicalSystem(self, coord_file, top_file, residueList=None):
        """
        Helper function to create alchemical system.
        Arguments
        ---------
        coord_file: str
            Path of amber coordinate file
        top_file: str
            path of amber topology file
        residueList: list of ints
            Indices of ligand atoms for alchemical transformation. If none are
            specified uses the residueList in self.residueList
        Returns
        ---------
        alchemical_system: simtk.openmm.System
            The alchemically transformed system
        """

        if residueList == None:
            residueList = self.residueList
        prmtop = openmm.app.AmberPrmtopFile(top_file)
        inpcrd = openmm.app.AmberInpcrdFile(coord_file)
        temp_system = prmtop.createSystem(nonbondedMethod=openmm.app.PME, nonbondedCutoff=1*unit.nanometer, constraints=openmm.app.HBonds)
        testsystem = testsystems.TestSystem
        testsystem.system = temp_system
        testsystem.topology = prmtop.topology
        testsystem.positions = inpcrd.positions
        ligand_atoms = get_lig_residues(lig_resname='LIG', coord_file=coord_file, top_file=top_file)
        factory = AbsoluteAlchemicalFactory(testsystem.system, ligand_atoms=ligand_atoms, annihilate_sterics=True, annihilate_electrostatics=True)
        self.alchemical_system = factory.createPerturbedSystem()
        return self.alchemical_system

    def create_normalSystem(self, coord_file, top_file):
        """
        Helper function to create normal system.
        Arguments
        ---------
        coord_file: str
            Path of amber coordinate file
        top_file: str
            path of amber topology file
            Specified uses the residueList in self.residueList
        Returns
        ---------
        system: simtk.openmm.System
            The normal system
        """

        prmtop = openmm.app.AmberPrmtopFile(top_file)
        inpcrd = openmm.app.AmberInpcrdFile(coord_file)
        temp_system = prmtop.createSystem(nonbondedMethod=openmm.app.PME, nonbondedCutoff=1*unit.nanometer, constraints=openmm.app.HBonds)
        testsystem = testsystems.TestSystem
        testsystem.system = temp_system
        testsystem.topology = prmtop.topology
        testsystem.positions = inpcrd.positions
        self.normalsystem = testsystem
        return self.normalsystem

    def rotationalMove(self, context=None, residueList=None):
        """
        Function to be used in movekey. Performs a rotation around the center of mass
        of the ligand. Generally no arguments are specified, since this takes the
        context and residueList attributes from the SimNCMC class.

        Arguments
        ---------
        context: openmm.context
            variable referring to the ncmc context. If none are
            specified uses the context in self.nc_context
        residueList: list of ints
            Indices of ligand atoms for alchemical transformation. If none are
            specified uses the residueList in self.residueList

        """

        if residueList == None:
            residueList = self.residueList
        if context == None:
            context = self.nc_context
        before_rot_pos = context.getState(getPositions=True).getPositions(asNumpy=True)
        rot_output = self.calculate_com(total_mass=self.total_mass, mass_list=self.mass_list, pos_state=before_rot_pos, residueList=residueList, rotate=True)
        rot_output = rot_output[:].value_in_unit(unit.nanometers)
        rotPos = before_rot_pos.value_in_unit(unit.nanometers)
        for index, resnum in enumerate(residueList):
            rotPos[resnum] = rot_output[index]
        rotPos[:] = rotPos*unit.nanometers
        context.setPositions(rotPos)

    def runSim(self, md_simulation, nc_context, nc_integrator, dummy_simulation, movekey=None, nstepsNC=25, nstepsMD=1000, niter=10,
                periodic=True, verbose=False, print_output=sys.stdout, residueList=None, alchemical_correction=False,
                ncmc_storage='out_ncmc.h5', write_ncmc_interval=None):
        """
        Runs a ncmc+MD simulation
        Arguments
        ---------
        md_simulation: simtk.openmm.simulation
            normal interacting simulation
        nc_context: simtk.openmm.context
            Context containing the alchemical system with a NCMCAlchemicalIntegrator (currently
            either GHMC or VV based)
        nc_intgrator: blues.ncmc_switching.NCMCAlchemicalIntegrator
            integrator used for the NCMC steps
        dummy_simulation: simtk.openmm.simulation
            A copy of the md_simulation. Is used for alchemical corrections and for writing ncmc frames
            if write_ncmc_interval is specified
        movekey: list of 2 item lists, the first item is a reference to a function and the second is a list of ints
            This will perform the given function at the start of a NCMC step, given that step is listed in
            the list of ints. In the case where mulitple moves are being performed at the same step they are performed
            in list order.
        nstepsNC: int, optional, default=25
            Number of NC steps to be performed during an iteration
        nstepsMD: int, optional, default=1000
            Number of MD steps to be performed during an iteration
        niter: int, optional, default=10
            Number of total iterations to be performed
        verbose: boolean, default=False
            print more detailed information on each step
        print_output: sys.stdout or str, default=sys.stdout:
            If str outputs print statemetents to file matching str.
            Otherwise outputs to sys.stdout
        alchemical_correction: boolean, optional, default=False
            Whether or not to perform alchemical correction
        ncmc_storage: str, optional, default='out_ncmc.h5'
            Name of hdf5 file to store positions of system during NCMC step
            if write_ncmc_interval is specified.
        write_ncmc_interval: int or None, optional, default=None
            If int is used, specifies the interval which NCMC positions are written.
            Also writes out after every function applied by movekey
        """
        if residueList == None:
            residueList = self.residueList
        self.md_simulation = md_simulation
        self.dummy_simulation = dummy_simulation
        self.nc_context = nc_context
        self.nc_integrator = nc_integrator
        self.get_particle_masses(self.md_simulation.system)
        if print_output == sys.stdout:
            print_file = sys.stdout
        else:
            print_file = open(print_output, 'wb')
        if type(write_ncmc_interval) == int:
            h5reporter = md.reporters.HDF5Reporter(file=ncmc_storage, reportInterval=100,
                coordinates=True, time=False, cell=False, potentialEnergy=False, kineticEnergy=False,
                temperature=False, velocities=False, atomSubset=None)
        #set up initial counters/ inputs
        accCounter = 0
        #set inital conditions
        md_stateinfo = md_simulation.context.getState(True, True, False, True, True, periodic)
        oldPos = md_stateinfo.getPositions(asNumpy=True)
        oldVel = md_stateinfo.getVelocities(asNumpy=True)

        oldPE =  md_stateinfo.getPotentialEnergy()
        oldKE =  md_stateinfo.getKineticEnergy()
        nc_context.setPositions(oldPos)
        nc_context.setVelocities(oldVel)
        nc_stateinfo = nc_context.getState(True, False, False, False, False, periodic)

        for stepsdone in range(niter):
            print('performing ncmc step', file=print_file)
            print('accCounter =', accCounter, file=print_file)
            mdinfo = md_simulation.context.getState(True, True, False, True, True, periodic)
            oldPE =  mdinfo.getPotentialEnergy()
            oldKE =  mdinfo.getKineticEnergy()
            if alchemical_correction == True:
                alc_oldPE = nc_context.getState(True, True, False, True, True, periodic).getPotentialEnergy()

            for stepscarried in range(nstepsNC):
                if movekey != None:
                    for func in movekey:
                        if stepscarried in func[1]:
                            print('doing the move', file=print_file)
                            print('before step', nc_integrator.getGlobalVariableByName('lambda'), file=print_file)

                            func[0]()
                            if write_ncmc_interval:
                                positions = nc_context.getState(getPositions=True).getPositions(asNumpy=True)
                                dummy_simulation.context.setPositions(positions)
                                h5reporter.report(dummy_simulation, dummy_simulation.context.getState(True, True))

                try:
                    if verbose:
<<<<<<< HEAD
                        print('work_before', nc_integrator.getGlobalVariableByName("total_work"))
                        print('lambda_before', nc_integrator.getGlobalVariableByName("lambda"))
                        print('shadow_before', nc_integrator.getGlobalVariableByName("shadow_work"))
                        print('protocol_before', nc_integrator.getGlobalVariableByName("protocol_work"))
                        print('Epert_before', nc_integrator.getGlobalVariableByName("Epert"))
                        try:
                            print('naccept', nc_integrator.getGlobalVariableByName("naccept"))
                        except:
                            pass

=======
                        print('work_before', nc_integrator.getGlobalVariableByName("total_work"), file=print_file)
                        print('lambda_before', nc_integrator.getGlobalVariableByName("lambda"), file=print_file)
                        print('shadow_before', nc_integrator.getGlobalVariableByName("shadow_work"), file=print_file)
                        print('protocol_before', nc_integrator.getGlobalVariableByName("protocol_work"), file=print_file)
                        print('Epert_before', nc_integrator.getGlobalVariableByName("Epert"), file=print_file)
>>>>>>> 991bea2a

                    if write_ncmc_interval and (stepscarried+1) % write_ncmc_interval == 0:
                        if verbose:
                            print('writing coordinates')
                        positions = nc_context.getState(getPositions=True).getPositions(asNumpy=True)
                        dummy_simulation.context.setPositions(positions)
                        h5reporter.report(dummy_simulation, dummy_simulation.context.getState(True, True))

                    nc_integrator.step(1)
                    if verbose:
<<<<<<< HEAD
                        print('work_after', nc_integrator.getGlobalVariableByName("total_work"))
                        print('lambda_after', nc_integrator.getGlobalVariableByName("lambda"))
                        print('shadow_after', nc_integrator.getGlobalVariableByName("shadow_work"))
                        print('protocol_after', nc_integrator.getGlobalVariableByName("protocol_work"))
                        print('Eold', nc_integrator.getGlobalVariableByName("Eold"))
                        print('Enew', nc_integrator.getGlobalVariableByName("Enew"))
                        print('Epert_after', nc_integrator.getGlobalVariableByName("Epert"))
                        try:
                            print('naccept', nc_integrator.getGlobalVariableByName("naccept"))
                        except:
                            pass
=======
                        print('work_after', nc_integrator.getGlobalVariableByName("total_work"), file=print_file)
                        print('lambda_after', nc_integrator.getGlobalVariableByName("lambda"), file=print_file)
                        print('shadow_after', nc_integrator.getGlobalVariableByName("shadow_work"), file=print_file)
                        print('protocol_after', nc_integrator.getGlobalVariableByName("protocol_work"), file=print_file)
                        print('Eold', nc_integrator.getGlobalVariableByName("Eold"), file=print_file)
                        print('Enew', nc_integrator.getGlobalVariableByName("Enew"), file=print_file)
                        print('Epert_after', nc_integrator.getGlobalVariableByName("Epert"), file=print_file)
>>>>>>> 991bea2a

                except Exception as e:
                    if str(e) == "Particle coordinate is nan":
                        print('nan, breaking', file=print_file)
                        break

            log_ncmc = nc_integrator.getLogAcceptanceProbability(nc_context)
            newinfo = nc_context.getState(True, True, False, True, True, periodic)
            newPos = newinfo.getPositions(asNumpy=True)
            newVel = newinfo.getVelocities(asNumpy=True)
            randnum =  math.log(np.random.random())
            if alchemical_correction == True and np.isnan(log_ncmc) == False:
                alc_newPE = newinfo.getPotentialEnergy()
                dummy_simulation.context.setPositions(newPos)
                dummy_info = dummy_simulation.context.getState(True, True, False, True, True, periodic)
                norm_newPE = dummy_info.getPotentialEnergy()
<<<<<<< HEAD
                correction_factor = (alc_oldPE - oldPE + norm_newPE - alc_newPE)*(1/nc_integrator.kT)
                print('correction_factor', correction_factor)
                #corrected energy term
                log_ncmc = correction_factor + log_ncmc
                #log_ncmc = log_ncmc + correction_factor

            if log_ncmc > randnum:
                print('ncmc move accepted')
                if verbose:
                    print('ncmc PE', newinfo.getPotentialEnergy(), 'old PE', oldPE)
                    print('ncmc Total energy', newinfo.getPotentialEnergy() + newinfo.getKineticEnergy())
                    PE_diff = newinfo.getPotentialEnergy() - oldPE
                    print('PE_diff', PE_diff)
                print('accepted since', log_ncmc, '>', randnum)
                print('log_ncmc > randnum')
                print('move accepted')
                accCounter = accCounter + 1.0
                print('accCounter', float(accCounter)/float(stepsdone+1), accCounter)
                nc_stateinfo = nc_context.getState(True, True, False, False, False, periodic)
                oldPos = newPos[:]
                oldVel = newVel[:]

            else:
                print('ncmc PE', newinfo.getPotentialEnergy(), 'old PE', oldPE)
                print('rejected', log_ncmc, '<', randnum)
                print('log_ncmc > randnum')
                print('move rejected')
                nc_context.setPositions(oldPos)
                nc_context.setVelocities(-oldVel)

            print('accCounter:', accCounter,  'iter:', stepsdone+1)
            nc_integrator.reset()
            md_simulation.context.setPositions(oldPos)
            md_simulation.context.setVelocities(oldVel)
            md_simulation.context.setVelocitiesToTemperature(self.temperature)

            if nstepsMD > 0:
                try:
                    md_simulation.step(nstepsMD)
                except Exception as e:
                    print('Error:', e)
                    stateinfo = md_simulation.context.getState(True, True, False, False, False, periodic)
                    last_x, last_y = np.shape(oldPos)
                    reshape = (np.reshape(oldPos, (1, last_x, last_y))).value_in_unit(unit.nanometers)
                    print('potential energy before NCMC', oldPE)
                    print('kinetic energy before NCMC', oldKE)

                    last_top = md.Topology.from_openmm(md_simulation.topology)
                    broken_frame = md.Trajectory(xyz=reshape, topology=last_top)
                    broken_frame.save_pdb('broken.pdb')
                    exit()

            md_stateinfo = md_simulation.context.getState(True, True, False, False, False, periodic)
            oldPos = md_stateinfo.getPositions(asNumpy=True)
            oldVel = md_stateinfo.getVelocities(asNumpy=True)
            nc_integrator.reset()
            nc_context.setPositions(oldPos)
            nc_context.setVelocities(oldVel)

        acceptRatio = accCounter/float(niter)
        print('acceptance ratio', acceptRatio)
        print('numsteps ', nstepsNC)
        return oldPos

    def runMC(self, md_simulation, nc_context, nc_integrator, dummy_simulation, movekey=None, nstepsNC=25, nstepsMD=1000, niter=10, periodic=True, verbose=False, residueList=None, alchemical_correction=False, ncmc_storage='out_ncmc.h5', write_ncmc_interval=None):
        """
        Runs a ncmc+MD simulation
        Arguments
        ---------
        md_simulation: simtk.openmm.simulation
            normal interacting simulation
        nc_context: simtk.openmm.context
            Context containing the alchemical system with a NCMCAlchemicalIntegrator (currently
            either GHMC or VV based)
        nc_intgrator: blues.ncmc_switching.NCMCAlchemicalIntegrator
            integrator used for the NCMC steps
        dummy_simulation: simtk.openmm.simulation
            A copy of the md_simulation. Is used for alchemical corrections and for writing ncmc frames
            if write_ncmc_interval is specified
        movekey: list of 2 item lists, the first item is a reference to a function and the second is a list of ints
            This will perform the given function at the start of a NCMC step, given that step is listed in
            the list of ints. In the case where mulitple moves are being performed at the same step they are performed
            in list order.
        nstepsNC: int, optional, default=25
            Number of NC steps to be performed during an iteration
        nstepsMD: int, optional, default=1000
            Number of MD steps to be performed during an iteration
        niter: int, optional, default=10
            Number of total iterations to be performed
        alchemical_correction: boolean, optional, default=False
            Whether or not to perform alchemical correction
        ncmc_storage: str, optional, default='out_ncmc.h5'
            Name of hdf5 file to store positions of system during NCMC step
            if write_ncmc_interval is specified.
        write_ncmc_interval: int or None, optional, default=None
            If int is used, specifies the interval which NCMC positions are written.
            Also writes out after every function applied by movekey
        """
        if residueList == None:
            residueList = self.residueList
        self.md_simulation = md_simulation
        self.dummy_simulation = dummy_simulation
        self.nc_context = nc_context
        self.nc_integrator = nc_integrator
        self.get_particle_masses(self.md_simulation.system)
        if type(write_ncmc_interval) == int:
            h5reporter = md.reporters.HDF5Reporter(file=ncmc_storage, reportInterval=100,
                coordinates=True, time=False, cell=False, potentialEnergy=False, kineticEnergy=False,
                temperature=False, velocities=False, atomSubset=None)
        #set up initial counters/ inputs
        accCounter = 0
        #set inital conditions
        md_stateinfo = md_simulation.context.getState(True, True, False, True, True, periodic)
        oldPos = md_stateinfo.getPositions(asNumpy=True)
        oldVel = md_stateinfo.getVelocities(asNumpy=True)

        oldPE =  md_stateinfo.getPotentialEnergy()
        oldKE =  md_stateinfo.getKineticEnergy()
        nc_context.setPositions(oldPos)
        nc_context.setVelocities(oldVel)
        nc_stateinfo = nc_context.getState(True, False, False, False, False, periodic)

        for stepsdone in range(niter):
            print('performing ncmc step')
            print('accCounter =', accCounter)
            mdinfo = md_simulation.context.getState(True, True, False, True, True, periodic)
            oldPE =  mdinfo.getPotentialEnergy()
            oldKE =  mdinfo.getKineticEnergy()
            if alchemical_correction == True:
                alc_oldPE = nc_context.getState(True, True, False, True, True, periodic).getPotentialEnergy()

            for stepscarried in range(nstepsNC):
                if movekey != None:
                    for func in movekey:
                        if stepscarried in func[1]:
                            print('doing the move')
                            print('before step', nc_integrator.getGlobalVariableByName('lambda'))

                            func[0]()
                            if write_ncmc_interval:
                                positions = nc_context.getState(getPositions=True).getPositions(asNumpy=True)
                                dummy_simulation.context.setPositions(positions)
                                h5reporter.report(dummy_simulation, dummy_simulation.context.getState(True, True))

                try:
                    if verbose:
                        print('work_before', nc_integrator.getGlobalVariableByName("total_work"))
                        print('lambda_before', nc_integrator.getGlobalVariableByName("lambda"))
                        print('shadow_before', nc_integrator.getGlobalVariableByName("shadow_work"))
                        print('protocol_before', nc_integrator.getGlobalVariableByName("protocol_work"))
                        print('Epert_before', nc_integrator.getGlobalVariableByName("Epert"))
                        try:
                            print('naccept', nc_integrator.getGlobalVariableByName("naccept"))
                        except:
                            pass


                    if write_ncmc_interval and (stepscarried+1) % write_ncmc_interval == 0:
                        if verbose:
                            print('writing coordinates')
                        positions = nc_context.getState(getPositions=True).getPositions(asNumpy=True)
                        dummy_simulation.context.setPositions(positions)
                        h5reporter.report(dummy_simulation, dummy_simulation.context.getState(True, True))

                    nc_integrator.step(1)
                    if verbose:
                        print('work_after', nc_integrator.getGlobalVariableByName("total_work"))
                        print('lambda_after', nc_integrator.getGlobalVariableByName("lambda"))
                        print('shadow_after', nc_integrator.getGlobalVariableByName("shadow_work"))
                        print('protocol_after', nc_integrator.getGlobalVariableByName("protocol_work"))
                        print('Eold', nc_integrator.getGlobalVariableByName("Eold"))
                        print('Enew', nc_integrator.getGlobalVariableByName("Enew"))
                        print('Epert_after', nc_integrator.getGlobalVariableByName("Epert"))
                        try:
                            print('naccept', nc_integrator.getGlobalVariableByName("naccept"))
                        except:
                            pass

                except Exception as e:
                    if str(e) == "Particle coordinate is nan":
                        print('nan, breaking')
                        break
            newinfo = nc_context.getState(True, True, False, True, True, periodic)
            newPos = newinfo.getPositions(asNumpy=True)
            newVel = newinfo.getVelocities(asNumpy=True)
            log_ncmc = nc_integrator.getLogAcceptanceProbability(nc_context)
            dummy_simulation.context.setPositions(newPos)
            dummy_info = dummy_simulation.context.getState(True, True, False, True, True, periodic)
            norm_newPE = dummy_info.getPotentialEnergy()
            log_ncmc = -(norm_newPE - oldPE)* (1/nc_integrator.kT)

            randnum =  math.log(np.random.random())
            if alchemical_correction == True and np.isnan(log_ncmc) == False:
                alc_newPE = newinfo.getPotentialEnergy()
                dummy_simulation.context.setPositions(newPos)
                dummy_info = dummy_simulation.context.getState(True, True, False, True, True, periodic)
                norm_newPE = dummy_info.getPotentialEnergy()
                correction_factor = (alc_oldPE - oldPE + norm_newPE - alc_newPE)*(1/nc_integrator.kT)
                print('correction_factor', correction_factor)
                #corrected energy term
                log_ncmc = correction_factor + log_ncmc
                #log_ncmc = log_ncmc + correction_factor

            if log_ncmc > randnum:
                print('ncmc move accepted')
                if verbose:
                    print('ncmc PE', newinfo.getPotentialEnergy(), 'old PE', oldPE)
                    print('ncmc Total energy', newinfo.getPotentialEnergy() + newinfo.getKineticEnergy())
                    PE_diff = newinfo.getPotentialEnergy() - oldPE
                    print('PE_diff', PE_diff)
                print('accepted since', log_ncmc, '>', randnum)
                print('log_ncmc > randnum')
                print('move accepted')
                accCounter = accCounter + 1.0
                print('accCounter', float(accCounter)/float(stepsdone+1), accCounter)
                nc_stateinfo = nc_context.getState(True, True, False, False, False, periodic)
                oldPos = newPos[:]
                oldVel = newVel[:]

            else:
                print('ncmc PE', newinfo.getPotentialEnergy(), 'old PE', oldPE)
                print('rejected', log_ncmc, '<', randnum)
                print('log_ncmc > randnum')
                print('move rejected')
                nc_context.setPositions(oldPos)
                nc_context.setVelocities(-oldVel)

            print('accCounter:', accCounter,  'iter:', stepsdone+1)
            nc_integrator.reset()
            md_simulation.context.setPositions(oldPos)
            md_simulation.context.setVelocities(oldVel)
            md_simulation.context.setVelocitiesToTemperature(self.temperature)

            if nstepsMD > 0:
                try:
                    md_simulation.step(nstepsMD)
                except Exception as e:
                    print('Error:', e)
                    stateinfo = md_simulation.context.getState(True, True, False, False, False, periodic)
                    last_x, last_y = np.shape(oldPos)
                    reshape = (np.reshape(oldPos, (1, last_x, last_y))).value_in_unit(unit.nanometers)
                    print('potential energy before NCMC', oldPE)
                    print('kinetic energy before NCMC', oldKE)

                    last_top = md.Topology.from_openmm(md_simulation.topology)
                    broken_frame = md.Trajectory(xyz=reshape, topology=last_top)
                    broken_frame.save_pdb('broken.pdb')
                    exit()

            md_stateinfo = md_simulation.context.getState(True, True, False, False, False, periodic)
            oldPos = md_stateinfo.getPositions(asNumpy=True)
            oldVel = md_stateinfo.getVelocities(asNumpy=True)
            nc_integrator.reset()
            nc_context.setPositions(oldPos)
            nc_context.setVelocities(oldVel)

        acceptRatio = accCounter/float(niter)
        print('acceptance ratio', acceptRatio)
        print('numsteps ', nstepsNC)
        return oldPos

    def testSim(self, md_simulation, nc_context, nc_integrator, dummy_simulation, movekey=None, nstepsNC=25, nstepsMD=1000, niter=10, periodic=True, verbose=False, residueList=None, alchemical_correction=False, ncmc_storage='out_ncmc.h5', write_ncmc_interval=None):
        """
        Runs a ncmc+MD simulation
        Arguments
        ---------
        md_simulation: simtk.openmm.simulation
            normal interacting simulation
        nc_context: simtk.openmm.context
            Context containing the alchemical system with a NCMCAlchemicalIntegrator (currently
            either GHMC or VV based)
        nc_intgrator: blues.ncmc_switching.NCMCAlchemicalIntegrator
            integrator used for the NCMC steps
        dummy_simulation: simtk.openmm.simulation
            A copy of the md_simulation. Is used for alchemical corrections and for writing ncmc frames
            if write_ncmc_interval is specified
        movekey: list of 2 item lists, the first item is a reference to a function and the second is a list of ints
            This will perform the given function at the start of a NCMC step, given that step is listed in
            the list of ints. In the case where mulitple moves are being performed at the same step they are performed
            in list order.
        nstepsNC: int, optional, default=25
            Number of NC steps to be performed during an iteration
        nstepsMD: int, optional, default=1000
            Number of MD steps to be performed during an iteration
        niter: int, optional, default=10
            Number of total iterations to be performed
        alchemical_correction: boolean, optional, default=False
            Whether or not to perform alchemical correction
        ncmc_storage: str, optional, default='out_ncmc.h5'
            Name of hdf5 file to store positions of system during NCMC step
            if write_ncmc_interval is specified.
        write_ncmc_interval: int or None, optional, default=None
            If int is used, specifies the interval which NCMC positions are written.
            Also writes out after every function applied by movekey
        """
        if residueList == None:
            residueList = self.residueList
        self.md_simulation = md_simulation
        self.dummy_simulation = dummy_simulation
        self.nc_context = nc_context
        self.nc_integrator = nc_integrator
        self.get_particle_masses(self.md_simulation.system)
        if type(write_ncmc_interval) == int:
            h5reporter = md.reporters.HDF5Reporter(file=ncmc_storage, reportInterval=100,
                coordinates=True, time=False, cell=False, potentialEnergy=False, kineticEnergy=False,
                temperature=False, velocities=False, atomSubset=None)
        #set up initial counters/ inputs
        accCounter = 0
        #set inital conditions
        md_stateinfo = md_simulation.context.getState(True, True, False, True, True, periodic)
        oldPos = md_stateinfo.getPositions(asNumpy=True)
        oldVel = md_stateinfo.getVelocities(asNumpy=True)

        oldPE =  md_stateinfo.getPotentialEnergy()
        oldKE =  md_stateinfo.getKineticEnergy()
        nc_context.setPositions(oldPos)
        nc_context.setVelocities(oldVel)
        nc_stateinfo = nc_context.getState(True, False, False, False, False, periodic)

        for stepsdone in range(niter):
            print('performing ncmc step')
            print('accCounter =', accCounter)
            mdinfo = md_simulation.context.getState(True, True, False, True, True, periodic)
            oldPE =  mdinfo.getPotentialEnergy()
            oldKE =  mdinfo.getKineticEnergy()
            if alchemical_correction == True:
                alc_oldPE = nc_context.getState(True, True, False, True, True, periodic).getPotentialEnergy()

            for stepscarried in range(nstepsNC):
                if movekey != None:
                    for func in movekey:
                        if stepscarried in func[1]:
                            print('doing the move')
                            print('before step', nc_integrator.getGlobalVariableByName('lambda'))

                            func[0]()
                            if write_ncmc_interval:
                                positions = nc_context.getState(getPositions=True).getPositions(asNumpy=True)
                                dummy_simulation.context.setPositions(positions)
                                h5reporter.report(dummy_simulation, dummy_simulation.context.getState(True, True))

                try:
                    if verbose:
                        print('work_before', nc_integrator.getGlobalVariableByName("total_work"))
                        print('lambda_before', nc_integrator.getGlobalVariableByName("lambda"))
                        print('shadow_before', nc_integrator.getGlobalVariableByName("shadow_work"))
                        print('protocol_before', nc_integrator.getGlobalVariableByName("protocol_work"))
                        print('Epert_before', nc_integrator.getGlobalVariableByName("Epert"))
                        try:
                            print('naccept', nc_integrator.getGlobalVariableByName("naccept"))
                        except:
                            pass


                    if write_ncmc_interval and (stepscarried+1) % write_ncmc_interval == 0:
                        if verbose:
                            print('writing coordinates')
                        positions = nc_context.getState(getPositions=True).getPositions(asNumpy=True)
                        dummy_simulation.context.setPositions(positions)
                        h5reporter.report(dummy_simulation, dummy_simulation.context.getState(True, True))

                    nc_integrator.step(1)
                    if verbose:
                        print('work_after', nc_integrator.getGlobalVariableByName("total_work"))
                        print('lambda_after', nc_integrator.getGlobalVariableByName("lambda"))
                        print('shadow_after', nc_integrator.getGlobalVariableByName("shadow_work"))
                        print('protocol_after', nc_integrator.getGlobalVariableByName("protocol_work"))
                        print('Eold', nc_integrator.getGlobalVariableByName("Eold"))
                        print('Enew', nc_integrator.getGlobalVariableByName("Enew"))
                        print('Epert_after', nc_integrator.getGlobalVariableByName("Epert"))
                        try:
                            print('naccept', nc_integrator.getGlobalVariableByName("naccept"))
                        except:
                            pass

                except Exception as e:
                    if str(e) == "Particle coordinate is nan":
                        print('nan, breaking')
                        break

            #log_ncmc = nc_integrator.getLogAcceptanceProbability(nc_context)
            newinfo = nc_context.getState(True, True, False, True, True, periodic)
            newPos = newinfo.getPositions(asNumpy=True)
            newVel = newinfo.getVelocities(asNumpy=True)
            newKE = newinfo.getKineticEnergy()
            dummy_simulation.context.setPositions(newPos)
            dummy_info = dummy_simulation.context.getState(True, True, False, True, True, periodic)
            norm_newPE = dummy_info.getPotentialEnergy()
            log_ncmc = -1.0*((norm_newPE - oldPE) + (newKE - oldKE))*(1/nc_integrator.kT)
            print('difference', (norm_newPE - oldPE) + (newKE - oldKE))
            print('log_ncmc', log_ncmc)

            randnum =  math.log(np.random.random())
            if alchemical_correction == True and np.isnan(log_ncmc) == False:
                alc_newPE = newinfo.getPotentialEnergy()
                dummy_simulation.context.setPositions(newPos)
                dummy_info = dummy_simulation.context.getState(True, True, False, True, True, periodic)
                norm_newPE = dummy_info.getPotentialEnergy()
                correction_factor = (alc_oldPE - oldPE + norm_newPE - alc_newPE)*(1/nc_integrator.kT)
                print('correction_factor', correction_factor)
                #corrected energy term
                log_ncmc = correction_factor + log_ncmc
                #log_ncmc = log_ncmc + correction_factor

            if log_ncmc > randnum:
                print('ncmc move accepted')
                print('oldKE', oldKE, 'newKE', newKE )
                print('oldPE', oldPE, 'newPE', norm_newPE )
                print('total old Energy', oldKE + oldPE, 'total new Energy', newKE + norm_newPE)
                print('difference', (norm_newPE - oldPE) + (newKE - oldKE))
                print('difference w kt', -((norm_newPE - oldPE) + (newKE - oldKE))*(1/nc_integrator.kT))
                print


=======
                correction_factor = -1.0*((norm_newPE - alc_newPE) - (oldPE - alc_oldPE))*(1/nc_integrator.kT)
                print('correction_factor', correction_factor, file=print_file)
                log_ncmc = log_ncmc + correction_factor

            if log_ncmc > randnum:
                print('ncmc move accepted', file=print_file)
>>>>>>> 991bea2a
                if verbose:
                    print('ncmc PE', newinfo.getPotentialEnergy(), 'old PE', oldPE, file=print_file)
                    print('ncmc Total energy', newinfo.getPotentialEnergy() + newinfo.getKineticEnergy(), file=print_file)
                    PE_diff = newinfo.getPotentialEnergy() - oldPE
                    print('PE_diff', PE_diff, file=print_file)
                print('accepted since', log_ncmc, '>', randnum, file=print_file)
                print('log_ncmc > randnum', file=print_file)
                print('move accepted', file=print_file)
                accCounter = accCounter + 1.0
                print('accCounter', float(accCounter)/float(stepsdone+1), accCounter, file=print_file)
                nc_stateinfo = nc_context.getState(True, True, False, False, False, periodic)
                oldPos = newPos[:]
                oldVel = newVel[:]

            else:
<<<<<<< HEAD
                print('ncmc PE', newinfo.getPotentialEnergy(), 'old PE', oldPE)
                print('rejected', log_ncmc, '<', randnum)
                print('log_ncmc > randnum')
                print('oldKE', oldKE, 'newKE', newKE )
                print('oldPE', oldPE, 'newPE', norm_newPE )
                print('total old Energy', oldKE + oldPE, 'total new Energy', newKE + norm_newPE)
                print('difference', (norm_newPE - oldPE) + (newKE - oldKE))
                print('move rejected')
=======
                print('ncmc PE', newinfo.getPotentialEnergy(), 'old PE', oldPE, file=print_file)
                print('rejected', log_ncmc, '<', randnum, file=print_file)
                print('log_ncmc > randnum', file=print_file)
                print('move rejected', file=print_file)
>>>>>>> 991bea2a
                nc_context.setPositions(oldPos)
                nc_context.setVelocities(-oldVel)

            print('accCounter:', accCounter,  'iter:', stepsdone+1, file=print_file)
            nc_integrator.reset()
            md_simulation.context.setPositions(oldPos)
            md_simulation.context.setVelocities(oldVel)
            md_simulation.context.setVelocitiesToTemperature(self.temperature)

            if nstepsMD > 0:
                try:
                    md_simulation.step(nstepsMD)
                except Exception as e:
                    print('Error:', e)
                    stateinfo = md_simulation.context.getState(True, True, False, False, False, periodic)
                    last_x, last_y = np.shape(oldPos)
                    reshape = (np.reshape(oldPos, (1, last_x, last_y))).value_in_unit(unit.nanometers)
                    print('potential energy before NCMC', oldPE, file=print_file)
                    print('kinetic energy before NCMC', oldKE, file=print_file)

                    last_top = md.Topology.from_openmm(md_simulation.topology)
                    broken_frame = md.Trajectory(xyz=reshape, topology=last_top)
                    broken_frame.save_pdb('broken.pdb')
                    exit()

            md_stateinfo = md_simulation.context.getState(True, True, False, False, False, periodic)
            oldPos = md_stateinfo.getPositions(asNumpy=True)
            oldVel = md_stateinfo.getVelocities(asNumpy=True)
            nc_integrator.reset()
            nc_context.setPositions(oldPos)
            nc_context.setVelocities(oldVel)

        acceptRatio = accCounter/float(niter)
<<<<<<< HEAD
        print('acceptance ratio', acceptRatio)
        print('numsteps ', nstepsNC)
        return oldPos

=======
        print('acceptance ratio', acceptRatio, file=print_file)
        print('numsteps ', nstepsNC, file=print_file)
        if print_output != sys.stdout:
            print_file.close()
        return oldPos
>>>>>>> 991bea2a
<|MERGE_RESOLUTION|>--- conflicted
+++ resolved
@@ -477,24 +477,12 @@
 
                 try:
                     if verbose:
-<<<<<<< HEAD
-                        print('work_before', nc_integrator.getGlobalVariableByName("total_work"))
-                        print('lambda_before', nc_integrator.getGlobalVariableByName("lambda"))
-                        print('shadow_before', nc_integrator.getGlobalVariableByName("shadow_work"))
-                        print('protocol_before', nc_integrator.getGlobalVariableByName("protocol_work"))
-                        print('Epert_before', nc_integrator.getGlobalVariableByName("Epert"))
-                        try:
-                            print('naccept', nc_integrator.getGlobalVariableByName("naccept"))
-                        except:
-                            pass
-
-=======
                         print('work_before', nc_integrator.getGlobalVariableByName("total_work"), file=print_file)
                         print('lambda_before', nc_integrator.getGlobalVariableByName("lambda"), file=print_file)
                         print('shadow_before', nc_integrator.getGlobalVariableByName("shadow_work"), file=print_file)
                         print('protocol_before', nc_integrator.getGlobalVariableByName("protocol_work"), file=print_file)
                         print('Epert_before', nc_integrator.getGlobalVariableByName("Epert"), file=print_file)
->>>>>>> 991bea2a
+
 
                     if write_ncmc_interval and (stepscarried+1) % write_ncmc_interval == 0:
                         if verbose:
@@ -505,19 +493,6 @@
 
                     nc_integrator.step(1)
                     if verbose:
-<<<<<<< HEAD
-                        print('work_after', nc_integrator.getGlobalVariableByName("total_work"))
-                        print('lambda_after', nc_integrator.getGlobalVariableByName("lambda"))
-                        print('shadow_after', nc_integrator.getGlobalVariableByName("shadow_work"))
-                        print('protocol_after', nc_integrator.getGlobalVariableByName("protocol_work"))
-                        print('Eold', nc_integrator.getGlobalVariableByName("Eold"))
-                        print('Enew', nc_integrator.getGlobalVariableByName("Enew"))
-                        print('Epert_after', nc_integrator.getGlobalVariableByName("Epert"))
-                        try:
-                            print('naccept', nc_integrator.getGlobalVariableByName("naccept"))
-                        except:
-                            pass
-=======
                         print('work_after', nc_integrator.getGlobalVariableByName("total_work"), file=print_file)
                         print('lambda_after', nc_integrator.getGlobalVariableByName("lambda"), file=print_file)
                         print('shadow_after', nc_integrator.getGlobalVariableByName("shadow_work"), file=print_file)
@@ -525,7 +500,6 @@
                         print('Eold', nc_integrator.getGlobalVariableByName("Eold"), file=print_file)
                         print('Enew', nc_integrator.getGlobalVariableByName("Enew"), file=print_file)
                         print('Epert_after', nc_integrator.getGlobalVariableByName("Epert"), file=print_file)
->>>>>>> 991bea2a
 
                 except Exception as e:
                     if str(e) == "Particle coordinate is nan":
@@ -542,38 +516,36 @@
                 dummy_simulation.context.setPositions(newPos)
                 dummy_info = dummy_simulation.context.getState(True, True, False, True, True, periodic)
                 norm_newPE = dummy_info.getPotentialEnergy()
-<<<<<<< HEAD
                 correction_factor = (alc_oldPE - oldPE + norm_newPE - alc_newPE)*(1/nc_integrator.kT)
-                print('correction_factor', correction_factor)
+                print('correction_factor', correction_factor, file=print_file)
                 #corrected energy term
                 log_ncmc = correction_factor + log_ncmc
-                #log_ncmc = log_ncmc + correction_factor
 
             if log_ncmc > randnum:
-                print('ncmc move accepted')
+                print('ncmc move accepted', file=print_file)
                 if verbose:
-                    print('ncmc PE', newinfo.getPotentialEnergy(), 'old PE', oldPE)
-                    print('ncmc Total energy', newinfo.getPotentialEnergy() + newinfo.getKineticEnergy())
+                    print('ncmc PE', newinfo.getPotentialEnergy(), 'old PE', oldPE, file=print_file)
+                    print('ncmc Total energy', newinfo.getPotentialEnergy() + newinfo.getKineticEnergy(), file=print_file)
                     PE_diff = newinfo.getPotentialEnergy() - oldPE
-                    print('PE_diff', PE_diff)
-                print('accepted since', log_ncmc, '>', randnum)
-                print('log_ncmc > randnum')
-                print('move accepted')
+                    print('PE_diff', PE_diff, file=print_file)
+                print('accepted since', log_ncmc, '>', randnum, file=print_file)
+                print('log_ncmc > randnum', file=print_file)
+                print('move accepted', file=print_file)
                 accCounter = accCounter + 1.0
-                print('accCounter', float(accCounter)/float(stepsdone+1), accCounter)
+                print('accCounter', float(accCounter)/float(stepsdone+1), accCounter, file=print_file)
                 nc_stateinfo = nc_context.getState(True, True, False, False, False, periodic)
                 oldPos = newPos[:]
                 oldVel = newVel[:]
 
             else:
-                print('ncmc PE', newinfo.getPotentialEnergy(), 'old PE', oldPE)
-                print('rejected', log_ncmc, '<', randnum)
-                print('log_ncmc > randnum')
-                print('move rejected')
+                print('ncmc PE', newinfo.getPotentialEnergy(), 'old PE', oldPE, file=print_file)
+                print('rejected', log_ncmc, '<', randnum, file=print_file)
+                print('log_ncmc > randnum', file=print_file)
+                print('move rejected', file=print_file)
                 nc_context.setPositions(oldPos)
                 nc_context.setVelocities(-oldVel)
 
-            print('accCounter:', accCounter,  'iter:', stepsdone+1)
+            print('accCounter:', accCounter,  'iter:', stepsdone+1, file=print_file)
             nc_integrator.reset()
             md_simulation.context.setPositions(oldPos)
             md_simulation.context.setVelocities(oldVel)
@@ -587,8 +559,8 @@
                     stateinfo = md_simulation.context.getState(True, True, False, False, False, periodic)
                     last_x, last_y = np.shape(oldPos)
                     reshape = (np.reshape(oldPos, (1, last_x, last_y))).value_in_unit(unit.nanometers)
-                    print('potential energy before NCMC', oldPE)
-                    print('kinetic energy before NCMC', oldKE)
+                    print('potential energy before NCMC', oldPE, file=print_file)
+                    print('kinetic energy before NCMC', oldKE, file=print_file)
 
                     last_top = md.Topology.from_openmm(md_simulation.topology)
                     broken_frame = md.Trajectory(xyz=reshape, topology=last_top)
@@ -603,8 +575,10 @@
             nc_context.setVelocities(oldVel)
 
         acceptRatio = accCounter/float(niter)
-        print('acceptance ratio', acceptRatio)
-        print('numsteps ', nstepsNC)
+        print('acceptance ratio', acceptRatio, file=print_file)
+        print('numsteps ', nstepsNC, file=print_file)
+        if print_output != sys.stdout:
+            print_file.close()
         return oldPos
 
     def runMC(self, md_simulation, nc_context, nc_integrator, dummy_simulation, movekey=None, nstepsNC=25, nstepsMD=1000, niter=10, periodic=True, verbose=False, residueList=None, alchemical_correction=False, ncmc_storage='out_ncmc.h5', write_ncmc_interval=None):
@@ -957,30 +931,21 @@
                 print
 
 
-=======
-                correction_factor = -1.0*((norm_newPE - alc_newPE) - (oldPE - alc_oldPE))*(1/nc_integrator.kT)
-                print('correction_factor', correction_factor, file=print_file)
-                log_ncmc = log_ncmc + correction_factor
-
-            if log_ncmc > randnum:
-                print('ncmc move accepted', file=print_file)
->>>>>>> 991bea2a
                 if verbose:
-                    print('ncmc PE', newinfo.getPotentialEnergy(), 'old PE', oldPE, file=print_file)
-                    print('ncmc Total energy', newinfo.getPotentialEnergy() + newinfo.getKineticEnergy(), file=print_file)
+                    print('ncmc PE', newinfo.getPotentialEnergy(), 'old PE', oldPE)
+                    print('ncmc Total energy', newinfo.getPotentialEnergy() + newinfo.getKineticEnergy())
                     PE_diff = newinfo.getPotentialEnergy() - oldPE
-                    print('PE_diff', PE_diff, file=print_file)
-                print('accepted since', log_ncmc, '>', randnum, file=print_file)
-                print('log_ncmc > randnum', file=print_file)
-                print('move accepted', file=print_file)
+                    print('PE_diff', PE_diff)
+                print('accepted since', log_ncmc, '>', randnum)
+                print('log_ncmc > randnum')
+                print('move accepted')
                 accCounter = accCounter + 1.0
-                print('accCounter', float(accCounter)/float(stepsdone+1), accCounter, file=print_file)
+                print('accCounter', float(accCounter)/float(stepsdone+1), accCounter)
                 nc_stateinfo = nc_context.getState(True, True, False, False, False, periodic)
                 oldPos = newPos[:]
                 oldVel = newVel[:]
 
             else:
-<<<<<<< HEAD
                 print('ncmc PE', newinfo.getPotentialEnergy(), 'old PE', oldPE)
                 print('rejected', log_ncmc, '<', randnum)
                 print('log_ncmc > randnum')
@@ -989,16 +954,10 @@
                 print('total old Energy', oldKE + oldPE, 'total new Energy', newKE + norm_newPE)
                 print('difference', (norm_newPE - oldPE) + (newKE - oldKE))
                 print('move rejected')
-=======
-                print('ncmc PE', newinfo.getPotentialEnergy(), 'old PE', oldPE, file=print_file)
-                print('rejected', log_ncmc, '<', randnum, file=print_file)
-                print('log_ncmc > randnum', file=print_file)
-                print('move rejected', file=print_file)
->>>>>>> 991bea2a
                 nc_context.setPositions(oldPos)
                 nc_context.setVelocities(-oldVel)
 
-            print('accCounter:', accCounter,  'iter:', stepsdone+1, file=print_file)
+            print('accCounter:', accCounter,  'iter:', stepsdone+1)
             nc_integrator.reset()
             md_simulation.context.setPositions(oldPos)
             md_simulation.context.setVelocities(oldVel)
@@ -1012,8 +971,8 @@
                     stateinfo = md_simulation.context.getState(True, True, False, False, False, periodic)
                     last_x, last_y = np.shape(oldPos)
                     reshape = (np.reshape(oldPos, (1, last_x, last_y))).value_in_unit(unit.nanometers)
-                    print('potential energy before NCMC', oldPE, file=print_file)
-                    print('kinetic energy before NCMC', oldKE, file=print_file)
+                    print('potential energy before NCMC', oldPE)
+                    print('kinetic energy before NCMC', oldKE)
 
                     last_top = md.Topology.from_openmm(md_simulation.topology)
                     broken_frame = md.Trajectory(xyz=reshape, topology=last_top)
@@ -1028,15 +987,7 @@
             nc_context.setVelocities(oldVel)
 
         acceptRatio = accCounter/float(niter)
-<<<<<<< HEAD
         print('acceptance ratio', acceptRatio)
         print('numsteps ', nstepsNC)
         return oldPos
 
-=======
-        print('acceptance ratio', acceptRatio, file=print_file)
-        print('numsteps ', nstepsNC, file=print_file)
-        if print_output != sys.stdout:
-            print_file.close()
-        return oldPos
->>>>>>> 991bea2a
