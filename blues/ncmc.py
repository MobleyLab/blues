"""
ncmc.py: Provides the Simulation class for running the NCMC simulation.

Authors: Samuel C. Gill
Contributors: Nathan M. Lim, David L. Mobley

version: 0.0.3
"""

from __future__ import print_function
from openmmtools import alchemy
import numpy as np

from simtk import unit, openmm
from simtk.openmm import app

from blues import utils
from blues.ncmc_switching import NCMCVVAlchemicalIntegrator

import sys, parmed, math, copy
import numpy as np
import mdtraj
from mdtraj.reporters import HDF5Reporter

class Model(object):
    """Model provides methods for calculating properties on the
    object 'model' (i.e ligand) being perturbed in the NCMC simulation.

    Current methods calculate the object's atomic masses and center of masss.
    Calculating the object's center of mass will get the positions and total mass.
    Ex.
        from blues.ncmc import Model
        ligand = Model(structure, 'LIG')
        ligand.calculateProperties()

    Attributes
    ----------
    ligand.resname : string specifying the residue name of the ligand
    ligand.topology : openmm.topology of ligand
    ligand.atom_indices : list of atom indicies of the ligand.
    ligand.masses : list of particle masses of the ligand with units.
    ligand.totalmass : integer of the total mass of the ligand.

    #Dynamic attribtues that must be updated with each iteration
    ligand.center_of_mass : np.array of calculated center of mass of the ligand
    ligand.positions : np.array of ligands positions
    """

    def __init__(self, structure, resname='LIG'):
        """Initialize the model.

        Parameters
        ----------
        resname : str
            String specifying the resiue name of the ligand.
        structure: parmed.Structure
            ParmEd Structure object of the model to be moved.
        """

        self.resname = resname
        self.atom_indices = self.getAtomIndices(structure, self.resname)
        self.topology = structure[self.atom_indices].topology
        self.totalmass = 0
        self.masses = []

        self.center_of_mass = None
        self.positions = structure[self.atom_indices].positions

    def getAtomIndices(self, structure, resname):
        """
        Get atom indices of a ligand from ParmEd Structure.
        Arguments
        ---------
        resname : str
            String specifying the resiue name of the ligand.
        structure: parmed.Structure
            ParmEd Structure object of the model to be moved.
        Returns
        -------
        atom_indices : list of ints
            list of atoms in the coordinate file matching lig_resname
        """
        ###TODO: Add option for resnum to better select residue names
        atom_indices = []
        topology = structure.topology
        for atom in topology.atoms():
            if str(resname) in atom.residue.name:
                atom_indices.append(atom.index)
        return atom_indices

    def getMasses(self, topology):
        """Returns a list of masses of the atoms in the model.

        Parameters
        ----------
        structure: parmed.Structure
            ParmEd Structure object of the model to be moved.
        """
        masses = unit.Quantity(np.zeros([int(topology.getNumAtoms()),1],np.float32), unit.dalton)
        for idx,atom in enumerate(topology.atoms()):
            masses[idx] = atom.element._mass
        totalmass = masses.sum()
        return masses, totalmass

    def getCenterOfMass(self, positions, masses):
        """Returns the calculated center of mass of the ligand as a np.array

        Parameters
        ----------
        structure: parmed.Structure
            ParmEd Structure object of the model to be moved.
        masses : numpy.array
            np.array of particle masses
        """
        coordinates = np.asarray(positions._value, np.float32)
        center_of_mass = parmed.geometry.center_of_mass(coordinates, masses) * positions.unit
        return center_of_mass

    def calculateProperties(self):
        """Function to quickly calculate available properties."""
        self.masses, self.totalmass = self.getMasses(self.topology)
        self.center_of_mass = self.getCenterOfMass(self.positions, self.masses)


class MoveProposal(object):
    """MoveProposal provides perturbation functions for the model during the NCMC
    simulation. Current supported methods: random rotation.

    Ex.
        from blues.ncmc import MoveProposal
        mover = MoveProposal(model, 'random_rotation', nstepsNC)

        #Get the dictionary of proposed moves
        mover.moves
    """
    def __init__(self, model, method, nstepsNC):
        """Initialize the MovePropsal object that contains functions to perturb
        the model in the NCMC simulation.

        Parameters
        ----------
        model : blues.ncmc.Model object
            The object to be perturbed in the NCMC simulation.
        method : str
            A string of the perturbation function name (i.e 'random_rotation')
        nstepsNC : int
            An integer value for the number of NCMC steps performed.
        """
        supported_methods = ['random_rotation']
        if method not in supported_methods:
            raise Exception("Method %s not implemented" % method)
        else:
            self.moves = {'model': model, 'method' : None, 'step' : 0}
            self.setMove(method, nstepsNC)

    @staticmethod
    def random_rotation(model, nc_context):
        """Function that performs a random rotation about the center of mass of the model during the NCMC simulation.
        """
        ##TODO check if we can remove deepcopy
        initial_positions = nc_context.getState(getPositions=True).getPositions(asNumpy=True)
        positions = copy.deepcopy(initial_positions)
        #init_model = positions[model.atom_indices]

        model.positions = positions[model.atom_indices]
        model.center_of_mass = model.getCenterOfMass(model.positions, model.masses)
        reduced_pos = model.positions - model.center_of_mass

        # Define random rotational move on the ligand
        rand_quat = mdtraj.utils.uniform_quaternion()
        rand_rotation_matrix = mdtraj.utils.rotation_matrix_from_quaternion(rand_quat)
        #multiply lig coordinates by rot matrix and add back COM translation from origin
        rot_move =  np.dot(reduced_pos, rand_rotation_matrix) * positions.unit + model.center_of_mass

        # Update ligand positions in nc_sim
        for index, atomidx in enumerate(model.atom_indices):
            positions[atomidx] = rot_move[index]
        nc_context.setPositions(positions)
        positions = nc_context.getState(getPositions=True).getPositions(asNumpy=True)
        model.positions = positions[model.atom_indices]

        #print('Diff', init_model - model.positions)
        return model, nc_context

    def setMove(self, method, step):
        """Returns the dictionary that defines the perturbation methods to be
        performed on the model object and the step number to perform it at."""
        self.moves['method']  = getattr(MoveProposal, method)
        self.moves['step'] = int(step) / 2 - 1

class SimulationFactory(object):
    """SimulationFactory is used to generate the 3 required OpenMM Simulation
    objects (MD, NCMC, ALCH) required for the BLUES run.
    Ex.
        from blues.ncmc import SimulationFactory
        sims = SimulationFactory(structure, model, **opt)
        sims.createSimulationSet()
    """
    def __init__(self, structure, model, **opt):
        """Requires a parmed.Structure of the entire system and the ncmc.Model
        object being perturbed.

        Options is expected to be a dict of values. Ex:
        nIter=5, nstepsNC=50, nstepsMD=10000,
        temperature=300, friction=1, dt=0.002,
        nonbondedMethod='PME', nonbondedCutoff=10, constraints='HBonds',
        trajectory_interval=1000, reporter_interval=1000, platform=None,
        verbose=False"""

        #Structure of entire system
        self.structure = structure
        #Atom indicies for model
        self.atom_indices = model.atom_indices

        self.system = None
        self.alch_system = None
        self.md = None
        self.alch  = None
        self.nc  = None

        self.opt = opt
    def generateAlchSystem(self, system, atom_indices):
        """Returns the OpenMM System for alchemical perturbations.

        Parameters
        ----------
        system : openmm.System
            The OpenMM System object corresponding to the reference system.
        atom_indices : list
            Atom indicies of the model.
        """
        factory = alchemy.AlchemicalFactory()
        alch_region = alchemy.AlchemicalRegion(alchemical_atoms=atom_indices)
        alch_system = factory.create_alchemical_system(system, alch_region)
        return alch_system

    def generateSystem(self, structure, nonbondedMethod='PME', nonbondedCutoff=10,
                       constraints='HBonds', **opt):
        """Returns the OpenMM System for the reference system.

        Parameters
        ----------
        structure: parmed.Structure
            ParmEd Structure object of the entire system to be simulated.
        opt : optional parameters (i.e. cutoffs/constraints)
        """
        system = structure.createSystem(nonbondedMethod=eval("app.%s" % nonbondedMethod),
                            nonbondedCutoff=nonbondedCutoff*unit.angstroms,
                            constraints=None)
        return system

    def generateSimFromStruct(self, structure, system, nIter, nstepsNC, nstepsMD,
                             temperature=300, dt=0.002, friction=1,
                             reporter_interval=1000,
                             ncmc=False, platform=None,
                             verbose=False, printfile=sys.stdout,  **opt):
        """Used to generate the OpenMM Simulation objects given a ParmEd Structure.

        Parameters
        ----------
        structure: parmed.Structure
            ParmEd Structure object of the entire system to be simulated.
        system :
        opt : optional parameters (i.e. cutoffs/constraints)
        atom_indices : list
            Atom indicies of the model.
        """
        if ncmc:
            #Defines ncmc move eqns for lambda peturbation of sterics/electrostatics
            functions = { 'lambda_sterics' : 'min(1, (1/0.3)*abs(lambda-0.5))',
                          'lambda_electrostatics' : 'step(0.2-lambda) - 1/0.2*lambda*step(0.2-lambda) + 1/0.2*(lambda-0.8)*step(lambda-0.8)' }

            integrator = NCMCVVAlchemicalIntegrator(temperature*unit.kelvin,
                                                    system,
                                                    functions,
                                                    nsteps=nstepsNC,
                                                    direction='insert',
                                                    timestep=0.001*unit.picoseconds,
                                                    steps_per_propagation=1)
        else:
            integrator = openmm.LangevinIntegrator(temperature*unit.kelvin,
                                                   friction/unit.picosecond,
                                                   dt*unit.picoseconds)
        #TODO SIMPLIFY TO 1 LINE.
        #Specifying platform properties here used for local development.
        if platform is None:
            #Use the fastest available platform
            simulation = app.Simulation(structure.topology, system, integrator)
        else:
<<<<<<< HEAD
            platform = openmm.Platform.getPlatformByName(platform)
            prop = dict(DeviceIndex='2') # For local testing with multi-GPU Mac.
            simulation = app.Simulation(structure.topology, system, integrator, platform, prop)

        if verbose:
            # OpenMM platform information
            mmver = openmm.version.version
            mmplat = simulation.context.getPlatform()
            print('OpenMM({}) simulation generated for {} platform'.format(mmver, mmplat.getName()), file=printfile)

            # Host information
            #from platform import uname
            #for k,v in uname()._asdict().items():
            #    print(k, ':', v, file=printfile)

            # Platform properties
            for prop in mmplat.getPropertyNames():
                val = mmplat.getPropertyValue(simulation.context, prop)
                print(prop, ':', val, file=printfile)

        # Set initial positions/velocities
        # Will get overwritten from saved State.
        simulation.context.setPositions(structure.positions)
        simulation.context.setVelocitiesToTemperature(temperature*unit.kelvin)

        ###TODO MOVE SIMULATION REPORTERS TO OWN FUNCTION.
        simulation.reporters.append(app.StateDataReporter(sys.stdout, separator="\t",
                                    reportInterval=reporter_interval,
                                    step=True, totalSteps=nIter*nstepsMD,
                                    time=True, speed=True, progress=True,
                                    elapsedTime=True, remainingTime=True))

        return simulation

    def createSimulationSet(self):
        """Function used to generate the 3 OpenMM Simulation objects."""
        self.system = self.generateSystem(self.structure, **self.opt)
        self.alch_system = self.generateAlchSystem(self.system, self.atom_indices)

        self.md = self.generateSimFromStruct(self.structure, self.system, **self.opt)
        self.alch = self.generateSimFromStruct(self.structure, self.system,  **self.opt)
        self.nc = self.generateSimFromStruct(self.structure, self.alch_system,
                                            ncmc=True, **self.opt)
=======
            print_file = open(print_output, 'wb')
        if type(write_ncmc_interval) == int:
            h5reporter = md.reporters.HDF5Reporter(file=ncmc_storage, reportInterval=100,
                coordinates=True, time=False, cell=False, potentialEnergy=False, kineticEnergy=False,
                temperature=False, velocities=False, atomSubset=None)
        #set up initial counters/ inputs
        accCounter = 0
        #set inital conditions
        md_stateinfo = md_simulation.context.getState(True, True, False, True, True, periodic)
        oldPos = md_stateinfo.getPositions(asNumpy=True)
        oldVel = md_stateinfo.getVelocities(asNumpy=True)

        oldPE =  md_stateinfo.getPotentialEnergy()
        oldKE =  md_stateinfo.getKineticEnergy()
        nc_context.setPositions(oldPos)
        nc_context.setVelocities(oldVel)
        nc_stateinfo = nc_context.getState(True, False, False, False, False, periodic)

        for stepsdone in range(niter):
            print('performing ncmc step', file=print_file)
            print('accCounter =', accCounter, file=print_file)
            mdinfo = md_simulation.context.getState(True, True, False, True, True, periodic)
            oldPE =  mdinfo.getPotentialEnergy()
            oldKE =  mdinfo.getKineticEnergy()
            if alchemical_correction == True:
                alc_oldPE = nc_context.getState(True, True, False, True, True, periodic).getPotentialEnergy()

            for stepscarried in range(nstepsNC):
                if movekey != None:
                    for func in movekey:
                        if stepscarried in func[1]:
                            print('doing the move', file=print_file)
                            print('before step', nc_integrator.getGlobalVariableByName('lambda'), file=print_file)

                            func[0]()
                            if write_ncmc_interval:
                                positions = nc_context.getState(getPositions=True).getPositions(asNumpy=True)
                                dummy_simulation.context.setPositions(positions)
                                h5reporter.report(dummy_simulation, dummy_simulation.context.getState(True, True))

                try:
                    if verbose:
                        print('work_before', nc_integrator.getGlobalVariableByName("total_work"), file=print_file)
                        print('lambda_before', nc_integrator.getGlobalVariableByName("lambda"), file=print_file)
                        print('shadow_before', nc_integrator.getGlobalVariableByName("shadow_work"), file=print_file)
                        print('protocol_before', nc_integrator.getGlobalVariableByName("protocol_work"), file=print_file)
                        print('Epert_before', nc_integrator.getGlobalVariableByName("Epert"), file=print_file)

                    if write_ncmc_interval and (stepscarried+1) % write_ncmc_interval == 0:
                        if verbose:
                            print('writing coordinates')
                        positions = nc_context.getState(getPositions=True).getPositions(asNumpy=True)
                        dummy_simulation.context.setPositions(positions)
                        h5reporter.report(dummy_simulation, dummy_simulation.context.getState(True, True))

                    nc_integrator.step(1)
                    if verbose:
                        print('work_after', nc_integrator.getGlobalVariableByName("total_work"), file=print_file)
                        print('lambda_after', nc_integrator.getGlobalVariableByName("lambda"), file=print_file)
                        print('shadow_after', nc_integrator.getGlobalVariableByName("shadow_work"), file=print_file)
                        print('protocol_after', nc_integrator.getGlobalVariableByName("protocol_work"), file=print_file)
                        print('Eold', nc_integrator.getGlobalVariableByName("Eold"), file=print_file)
                        print('Enew', nc_integrator.getGlobalVariableByName("Enew"), file=print_file)
                        print('Epert_after', nc_integrator.getGlobalVariableByName("Epert"), file=print_file)

                except Exception as e:
                    if str(e) == "Particle coordinate is nan":
                        print('nan, breaking', file=print_file)
                        break

            log_ncmc = nc_integrator.getLogAcceptanceProbability(nc_context)
            newinfo = nc_context.getState(True, True, False, True, True, periodic)
            newPos = newinfo.getPositions(asNumpy=True)
            newVel = newinfo.getVelocities(asNumpy=True)
            randnum =  math.log(np.random.random())
            if alchemical_correction == True and np.isnan(log_ncmc) == False:
                alc_newPE = newinfo.getPotentialEnergy()
                dummy_simulation.context.setPositions(newPos)
                dummy_info = dummy_simulation.context.getState(True, True, False, True, True, periodic)
                norm_newPE = dummy_info.getPotentialEnergy()
                correction_factor = (alc_oldPE - oldPE + norm_newPE - alc_newPE)*(1/nc_integrator.kT)
                print('correction_factor', correction_factor, file=print_file)
                log_ncmc = log_ncmc + correction_factor

            if log_ncmc > randnum:
                print('ncmc move accepted', file=print_file)
                if verbose:
                    print('ncmc PE', newinfo.getPotentialEnergy(), 'old PE', oldPE, file=print_file)
                    print('ncmc Total energy', newinfo.getPotentialEnergy() + newinfo.getKineticEnergy(), file=print_file)
                    PE_diff = newinfo.getPotentialEnergy() - oldPE
                    print('PE_diff', PE_diff, file=print_file)
                print('accepted since', log_ncmc, '>', randnum, file=print_file)
                print('log_ncmc > randnum', file=print_file)
                print('move accepted', file=print_file)
                accCounter = accCounter + 1.0
                print('accCounter', float(accCounter)/float(stepsdone+1), accCounter, file=print_file)
                nc_stateinfo = nc_context.getState(True, True, False, False, False, periodic)
                oldPos = newPos[:]
                oldVel = newVel[:]

            else:
                print('ncmc PE', newinfo.getPotentialEnergy(), 'old PE', oldPE, file=print_file)
                print('rejected', log_ncmc, '<', randnum, file=print_file)
                print('log_ncmc > randnum', file=print_file)
                print('move rejected', file=print_file)
                nc_context.setPositions(oldPos)
                nc_context.setVelocities(-oldVel)

            print('accCounter:', accCounter,  'iter:', stepsdone+1, file=print_file)
            nc_integrator.reset()
            md_simulation.context.setPositions(oldPos)
            md_simulation.context.setVelocities(oldVel)
            md_simulation.context.setVelocitiesToTemperature(self.temperature)

            if nstepsMD > 0:
                try:
                    md_simulation.step(nstepsMD)
                except Exception as e:
                    print('Error:', e)
                    stateinfo = md_simulation.context.getState(True, True, False, False, False, periodic)
                    last_x, last_y = np.shape(oldPos)
                    reshape = (np.reshape(oldPos, (1, last_x, last_y))).value_in_unit(unit.nanometers)
                    print('potential energy before NCMC', oldPE, file=print_file)
                    print('kinetic energy before NCMC', oldKE, file=print_file)

                    last_top = md.Topology.from_openmm(md_simulation.topology)
                    broken_frame = md.Trajectory(xyz=reshape, topology=last_top)
                    broken_frame.save_pdb('broken.pdb')
                    exit()

            md_stateinfo = md_simulation.context.getState(True, True, False, False, False, periodic)
            oldPos = md_stateinfo.getPositions(asNumpy=True)
            oldVel = md_stateinfo.getVelocities(asNumpy=True)
            nc_integrator.reset()
            nc_context.setPositions(oldPos)
            nc_context.setVelocities(oldVel)

        acceptRatio = accCounter/float(niter)
        print('acceptance ratio', acceptRatio, file=print_file)
        print('numsteps ', nstepsNC, file=print_file)
        if print_output != sys.stdout:
            print_file.close()
        return oldPos
>>>>>>> f30705fb
<|MERGE_RESOLUTION|>--- conflicted
+++ resolved
@@ -287,7 +287,6 @@
             #Use the fastest available platform
             simulation = app.Simulation(structure.topology, system, integrator)
         else:
-<<<<<<< HEAD
             platform = openmm.Platform.getPlatformByName(platform)
             prop = dict(DeviceIndex='2') # For local testing with multi-GPU Mac.
             simulation = app.Simulation(structure.topology, system, integrator, platform, prop)
@@ -330,149 +329,4 @@
         self.md = self.generateSimFromStruct(self.structure, self.system, **self.opt)
         self.alch = self.generateSimFromStruct(self.structure, self.system,  **self.opt)
         self.nc = self.generateSimFromStruct(self.structure, self.alch_system,
-                                            ncmc=True, **self.opt)
-=======
-            print_file = open(print_output, 'wb')
-        if type(write_ncmc_interval) == int:
-            h5reporter = md.reporters.HDF5Reporter(file=ncmc_storage, reportInterval=100,
-                coordinates=True, time=False, cell=False, potentialEnergy=False, kineticEnergy=False,
-                temperature=False, velocities=False, atomSubset=None)
-        #set up initial counters/ inputs
-        accCounter = 0
-        #set inital conditions
-        md_stateinfo = md_simulation.context.getState(True, True, False, True, True, periodic)
-        oldPos = md_stateinfo.getPositions(asNumpy=True)
-        oldVel = md_stateinfo.getVelocities(asNumpy=True)
-
-        oldPE =  md_stateinfo.getPotentialEnergy()
-        oldKE =  md_stateinfo.getKineticEnergy()
-        nc_context.setPositions(oldPos)
-        nc_context.setVelocities(oldVel)
-        nc_stateinfo = nc_context.getState(True, False, False, False, False, periodic)
-
-        for stepsdone in range(niter):
-            print('performing ncmc step', file=print_file)
-            print('accCounter =', accCounter, file=print_file)
-            mdinfo = md_simulation.context.getState(True, True, False, True, True, periodic)
-            oldPE =  mdinfo.getPotentialEnergy()
-            oldKE =  mdinfo.getKineticEnergy()
-            if alchemical_correction == True:
-                alc_oldPE = nc_context.getState(True, True, False, True, True, periodic).getPotentialEnergy()
-
-            for stepscarried in range(nstepsNC):
-                if movekey != None:
-                    for func in movekey:
-                        if stepscarried in func[1]:
-                            print('doing the move', file=print_file)
-                            print('before step', nc_integrator.getGlobalVariableByName('lambda'), file=print_file)
-
-                            func[0]()
-                            if write_ncmc_interval:
-                                positions = nc_context.getState(getPositions=True).getPositions(asNumpy=True)
-                                dummy_simulation.context.setPositions(positions)
-                                h5reporter.report(dummy_simulation, dummy_simulation.context.getState(True, True))
-
-                try:
-                    if verbose:
-                        print('work_before', nc_integrator.getGlobalVariableByName("total_work"), file=print_file)
-                        print('lambda_before', nc_integrator.getGlobalVariableByName("lambda"), file=print_file)
-                        print('shadow_before', nc_integrator.getGlobalVariableByName("shadow_work"), file=print_file)
-                        print('protocol_before', nc_integrator.getGlobalVariableByName("protocol_work"), file=print_file)
-                        print('Epert_before', nc_integrator.getGlobalVariableByName("Epert"), file=print_file)
-
-                    if write_ncmc_interval and (stepscarried+1) % write_ncmc_interval == 0:
-                        if verbose:
-                            print('writing coordinates')
-                        positions = nc_context.getState(getPositions=True).getPositions(asNumpy=True)
-                        dummy_simulation.context.setPositions(positions)
-                        h5reporter.report(dummy_simulation, dummy_simulation.context.getState(True, True))
-
-                    nc_integrator.step(1)
-                    if verbose:
-                        print('work_after', nc_integrator.getGlobalVariableByName("total_work"), file=print_file)
-                        print('lambda_after', nc_integrator.getGlobalVariableByName("lambda"), file=print_file)
-                        print('shadow_after', nc_integrator.getGlobalVariableByName("shadow_work"), file=print_file)
-                        print('protocol_after', nc_integrator.getGlobalVariableByName("protocol_work"), file=print_file)
-                        print('Eold', nc_integrator.getGlobalVariableByName("Eold"), file=print_file)
-                        print('Enew', nc_integrator.getGlobalVariableByName("Enew"), file=print_file)
-                        print('Epert_after', nc_integrator.getGlobalVariableByName("Epert"), file=print_file)
-
-                except Exception as e:
-                    if str(e) == "Particle coordinate is nan":
-                        print('nan, breaking', file=print_file)
-                        break
-
-            log_ncmc = nc_integrator.getLogAcceptanceProbability(nc_context)
-            newinfo = nc_context.getState(True, True, False, True, True, periodic)
-            newPos = newinfo.getPositions(asNumpy=True)
-            newVel = newinfo.getVelocities(asNumpy=True)
-            randnum =  math.log(np.random.random())
-            if alchemical_correction == True and np.isnan(log_ncmc) == False:
-                alc_newPE = newinfo.getPotentialEnergy()
-                dummy_simulation.context.setPositions(newPos)
-                dummy_info = dummy_simulation.context.getState(True, True, False, True, True, periodic)
-                norm_newPE = dummy_info.getPotentialEnergy()
-                correction_factor = (alc_oldPE - oldPE + norm_newPE - alc_newPE)*(1/nc_integrator.kT)
-                print('correction_factor', correction_factor, file=print_file)
-                log_ncmc = log_ncmc + correction_factor
-
-            if log_ncmc > randnum:
-                print('ncmc move accepted', file=print_file)
-                if verbose:
-                    print('ncmc PE', newinfo.getPotentialEnergy(), 'old PE', oldPE, file=print_file)
-                    print('ncmc Total energy', newinfo.getPotentialEnergy() + newinfo.getKineticEnergy(), file=print_file)
-                    PE_diff = newinfo.getPotentialEnergy() - oldPE
-                    print('PE_diff', PE_diff, file=print_file)
-                print('accepted since', log_ncmc, '>', randnum, file=print_file)
-                print('log_ncmc > randnum', file=print_file)
-                print('move accepted', file=print_file)
-                accCounter = accCounter + 1.0
-                print('accCounter', float(accCounter)/float(stepsdone+1), accCounter, file=print_file)
-                nc_stateinfo = nc_context.getState(True, True, False, False, False, periodic)
-                oldPos = newPos[:]
-                oldVel = newVel[:]
-
-            else:
-                print('ncmc PE', newinfo.getPotentialEnergy(), 'old PE', oldPE, file=print_file)
-                print('rejected', log_ncmc, '<', randnum, file=print_file)
-                print('log_ncmc > randnum', file=print_file)
-                print('move rejected', file=print_file)
-                nc_context.setPositions(oldPos)
-                nc_context.setVelocities(-oldVel)
-
-            print('accCounter:', accCounter,  'iter:', stepsdone+1, file=print_file)
-            nc_integrator.reset()
-            md_simulation.context.setPositions(oldPos)
-            md_simulation.context.setVelocities(oldVel)
-            md_simulation.context.setVelocitiesToTemperature(self.temperature)
-
-            if nstepsMD > 0:
-                try:
-                    md_simulation.step(nstepsMD)
-                except Exception as e:
-                    print('Error:', e)
-                    stateinfo = md_simulation.context.getState(True, True, False, False, False, periodic)
-                    last_x, last_y = np.shape(oldPos)
-                    reshape = (np.reshape(oldPos, (1, last_x, last_y))).value_in_unit(unit.nanometers)
-                    print('potential energy before NCMC', oldPE, file=print_file)
-                    print('kinetic energy before NCMC', oldKE, file=print_file)
-
-                    last_top = md.Topology.from_openmm(md_simulation.topology)
-                    broken_frame = md.Trajectory(xyz=reshape, topology=last_top)
-                    broken_frame.save_pdb('broken.pdb')
-                    exit()
-
-            md_stateinfo = md_simulation.context.getState(True, True, False, False, False, periodic)
-            oldPos = md_stateinfo.getPositions(asNumpy=True)
-            oldVel = md_stateinfo.getVelocities(asNumpy=True)
-            nc_integrator.reset()
-            nc_context.setPositions(oldPos)
-            nc_context.setVelocities(oldVel)
-
-        acceptRatio = accCounter/float(niter)
-        print('acceptance ratio', acceptRatio, file=print_file)
-        print('numsteps ', nstepsNC, file=print_file)
-        if print_output != sys.stdout:
-            print_file.close()
-        return oldPos
->>>>>>> f30705fb
+                                            ncmc=True, **self.opt)