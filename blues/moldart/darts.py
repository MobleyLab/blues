--- conflicted
+++ resolved
@@ -708,11 +708,7 @@
     #this removes distances less than 0.1 from being used in finding a dart
     #change if really small translational darts are desired
     #without this then dart sizes of 0 can be accepted, which don't make sense
-<<<<<<< HEAD
     rot_list = [i for i in rot_list if i >= rotation_cutoff]
-=======
-    rot_list = [i for i in rot_list if i >= 30.0]
->>>>>>> 72fe5bcd
     for rot_diff in rot_list:
 
         #updates posedart_dict with overlaps of poses for each dart
@@ -897,12 +893,7 @@
             set_overlap = []
             set_overlap.append
             for key, value in iteritems(posevalue):
-<<<<<<< HEAD
                 if key == 'dihedral' and value:
-                    print('value', value)
-=======
-                if key == 'dihedral':
->>>>>>> 72fe5bcd
                     for key1, value1 in iteritems(value):
                         if value1:
                             set_overlap.append(value1)
@@ -952,12 +943,7 @@
     #dart_storage, posedart_dict, dart_boolean = createDihedralDarts(internal_mat, dihedral_df, posedart_dict, dart_storage)
     for key in ['rotation', 'translation']:
         if len(dart_storage[key]) > 0:
-            #dart_storage[key][0] = dart_storage[key][0] - dart_storage[key][0] / 10.0
-<<<<<<< HEAD
             dart_storage[key][0] = dart_storage[key][0] * dart_buffer
-=======
-            dart_storage[key][0] = dart_storage[key][0] * 0.9
->>>>>>> 72fe5bcd
 
     return dart_storage
 
