--- conflicted
+++ resolved
@@ -1,11 +1,3 @@
-<<<<<<< HEAD
-from blues.ncmc import *
-from blues.ncmc_switching import *
-from blues.smartdart import *
-from blues.posedart import *
-from blues.utils import *
-from blues.rot_mat import *
-=======
 #!/usr/local/bin/env python
 
 """
@@ -21,5 +13,4 @@
 from . import ncmc
 from . import ncmc_switching
 from . import posedart
-from . import smartdart
->>>>>>> 991bea2a
+from . import smartdart