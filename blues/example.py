"""
example.py: Provides an example script to run BLUES and
benchmark the run on a given platform

Authors: Samuel C. Gill
Contributors: Nathan M. Lim, David L. Mobley

* Benchmarking related code adapted from:
https://github.com/pandegroup/openmm/blob/master/examples/benchmark.py
(Authors: Peter Eastman)
"""

from __future__ import print_function
from blues.moves import RandomLigandRotationMove
from blues.engine import MoveEngine
from blues import utils
from blues.simulation import Simulation, SimulationFactory
import parmed
from simtk import openmm
from optparse import OptionParser
import sys
import logging

<<<<<<< HEAD

def runNCMC(platform_name, nstepsNC, nprop, outfname):
=======
def runNCMC(platform_name):
    #Define some options
    opt = {'temperature': 300.0, 'friction': 1, 'dt': 0.002,
            'nIter': 10, 'nstepsNC': 10, 'nstepsMD': 5000,
            'nonbondedMethod': 'PME', 'nonbondedCutoff': 10,
            'constraints': 'HBonds', 'trajectory_interval': 1000,
            'reporter_interval': 1000,
            'platform': platform_name,
            'verbose': False}
>>>>>>> 473d1fd2

    #Generate the ParmEd Structure
    prmtop = utils.get_data_filename('blues', 'tests/data/eqToluene.prmtop')
    inpcrd = utils.get_data_filename('blues', 'tests/data/eqToluene.inpcrd')
    struct = parmed.load_file(prmtop, xyz=inpcrd)
    print('Structure: %s' % struct.topology)

    #Define some options
    opt = { 'temperature' : 300.0, 'friction' : 1, 'dt' : 0.002,
            'nIter' : 100, 'nstepsNC' : nstepsNC, 'nstepsMD' : 5000, 'nprop' : nprop,
            'nonbondedMethod' : 'PME', 'nonbondedCutoff': 10,
            'constraints': 'HBonds', 'freeze_distance' : 5.0,
            'trajectory_interval' : 1000, 'reporter_interval' : 1000,
            'ncmc_traj' : None, 'write_move' : True,
            'platform' : platform_name,
            'outfname' : 't4-tol',
            'verbose' : False}



    #Define the 'model' object we are perturbing here.
    # Calculate particle masses of object to be moved
    ligand = RandomLigandRotationMove(struct, 'LIG')
    ligand.calculateProperties()

    # Initialize object that proposes moves.
    ligand_mover = MoveEngine(ligand)

    # Generate the MD, NCMC, ALCHEMICAL Simulation objects
    simulations = SimulationFactory(struct, ligand_mover, **opt)
    simulations.createSimulationSet()

    # Add reporters to MD simulation.
    traj_reporter = openmm.app.DCDReporter(outfname+'-nc{}.dcd'.format(nstepsNC), opt['trajectory_interval'])
    progress_reporter = openmm.app.StateDataReporter(sys.stdout, separator="\t",
                                reportInterval=opt['reporter_interval'],
                                step=True, totalSteps=opt['nIter']*opt['nstepsMD'],
                                time=True, speed=True, progress=True, remainingTime=True)
    simulations.md.reporters.append(traj_reporter)
    simulations.md.reporters.append(progress_reporter)

    # Run BLUES Simulation
    blues = Simulation(simulations, ligand_mover, **opt)
    blues.run(opt['nIter'])

parser = OptionParser()
parser.add_option('-f', '--force', action='store_true', default=False,
                  help='run BLUES example without GPU platform')
parser.add_option('-n','--ncmc', dest='nstepsNC', type='int', default=5000,
                  help='number of NCMC steps')
parser.add_option('-p','--nprop', dest='nprop', type='int', default=5,
                  help='number of propgation steps')
parser.add_option('-o','--output', dest='outfname', type='str', default="blues",
                  help='Filename for output DCD')
(options, args) = parser.parse_args()



platformNames = [openmm.Platform.getPlatform(i).getName() for i in range(openmm.Platform.getNumPlatforms())]
if 'CUDA' in platformNames:
    runNCMC('CUDA', options.nstepsNC, options.nprop, options.outfname)
elif 'OpenCL' in platformNames:
    runNCMC('OpenCL',options.nstepsNC, options.nprop, options.outfname)
else:
    if options.force:
        runNCMC('CPU', options.nstepsNC, options.outfname)
    else:
        print('WARNING: Could not find a valid CUDA/OpenCL platform. BLUES is not recommended on CPUs.')
        print("To run on CPU: 'python blues/example.py -f'")<|MERGE_RESOLUTION|>--- conflicted
+++ resolved
@@ -21,20 +21,8 @@
 import sys
 import logging
 
-<<<<<<< HEAD
 
 def runNCMC(platform_name, nstepsNC, nprop, outfname):
-=======
-def runNCMC(platform_name):
-    #Define some options
-    opt = {'temperature': 300.0, 'friction': 1, 'dt': 0.002,
-            'nIter': 10, 'nstepsNC': 10, 'nstepsMD': 5000,
-            'nonbondedMethod': 'PME', 'nonbondedCutoff': 10,
-            'constraints': 'HBonds', 'trajectory_interval': 1000,
-            'reporter_interval': 1000,
-            'platform': platform_name,
-            'verbose': False}
->>>>>>> 473d1fd2
 
     #Generate the ParmEd Structure
     prmtop = utils.get_data_filename('blues', 'tests/data/eqToluene.prmtop')
