--- conflicted
+++ resolved
@@ -16,12 +16,10 @@
   number: 0 # Build number and string do not work together.
   #string: py{{ py }}_a1 # Alpha version 1.
   skip: True # [win or py27 or py35]
-<<<<<<< HEAD
+
   noarch: generic
   #  noarch: python
-=======
-  noarch: python
->>>>>>> dc6ada49
+
   script:
     - ${PYTHON}  -m pip install .
 
