# `BLUES`: Binding modes of Ligands Using Enhanced Sampling
<img align="right" src="./images/blues.png" width="300">

This package takes advantage of non-equilibrium candidate Monte Carlo moves (NCMC) to help sample between different ligand binding modes.

Latest release:
[![Build Status](https://travis-ci.org/MobleyLab/blues.svg?branch=master)](https://travis-ci.org/MobleyLab/blues)
[![Anaconda-Server Badge](https://anaconda.org/mobleylab/blues/badges/version.svg)](https://anaconda.org/mobleylab/blues)
 [![DOI](https://zenodo.org/badge/62096511.svg)](https://zenodo.org/badge/latestdoi/62096511)

## Citations
#### Publication
- [Gill, S; Lim, N. M.; Grinaway, P.; Rustenburg, A. S.; Fass, J.; Ross, G.; Chodera, J. D.; Mobley, D. L. “Binding Modes of Ligands Using Enhanced Sampling (BLUES): Rapid Decorrelation of Ligand Binding Modes Using Nonequilibrium Candidate Monte Carlo”](https://pubs.acs.org/doi/abs/10.1021/acs.jpcb.7b11820) - Journal of Physical Chemistry B. February 27, 2018

#### Preprints
- [BLUES v1](https://chemrxiv.org/articles/Binding_Modes_of_Ligands_Using_Enhanced_Sampling_BLUES_Rapid_Decorrelation_of_Ligand_Binding_Modes_Using_Nonequilibrium_Candidate_Monte_Carlo/5406907) - ChemRxiv September 19, 2017
- [BLUES v2](https://doi.org/10.26434/chemrxiv.5406907.v2) - ChemRxiv September 25, 2017

## Manifest
* `blues/` -  Source code and example scripts for BLUES toolkit
* `devdocs/` - Class diagrams for developers
* `devtools/` - Developer tools and documentation for conda, travis, and issuing a release
* `images/` - Images/logo for repository
* `notebooks` - Jupyter notebooks for testing/development

## Prerequisites
BLUES compatible with MacOSX/Linux with Python 3.5 (blues<1.1 still work with Python 2.7)
Install [miniconda](http://conda.pydata.org/miniconda.html) according to your systems

## Requirements
Starting from v1.2, you will need the OpenEye toolkits and related tools:
```bash
conda install -c openeye/label/Orion -c omnia oeommtools packmol

# Requires OpenEye License
conda install -c openeye openeye-toolkits
```

## Installation
<<<<<<< HEAD
Recommended: Install from conda
First, install dependencies not on main conda channel (since channels)
```bash
conda install -c omnia mdtraj parmed yank openmmtools=0.13.0
conda install --yes -c sgill2 chemcoord
conda install --yes -c conda-forge future
```
Next install the actual BLUES package
=======
Recommended: Install releases from conda
>>>>>>> e96b5ec9
```bash
conda install -c mobleylab blues
```

Develoment builds: contains latest commits/PRs not yet issued in a point release
```bash
conda install -c mobleylab/label/dev blues
```

Install from source
```bash
git clone git@github.com:MobleyLab/blues.git
python setup.py install
```

## Tutorial
For a tutorial on BLUES, see the [Jupyter Notebook](https://github.com/MobleyLab/blues/blob/master/notebooks/BLUES_tutorial.ipynb)

## Documentation

### BLUES using NCMC
This package takes advantage of non-equilibrium candidate Monte Carlo moves (NCMC) to help sample between different ligand binding modes using the OpenMM simulation package.  One goal for this package is to allow for easy additions of other moves of interest, which will be covered below.

### Example Use
An example of how to set up a simulation sampling the binding modes of toluene bound to T4 lysozyme using NCMC and a rotational move can be found in `blues/example_rotmove.py`

### Actually using BLUES
The integrator of `BLUES` contains the framework necessary for NCMC.  Specifically, the integrator class calculates the work done during a NCMC move. It also controls the lambda scaling of parameters. The integrator that BLUES uses inherits from `openmmtools.integrators.AlchemicalNonequilibriumLangevinIntegrator` to keep track of the work done outside integration steps, allowing Monte Carlo (MC) moves to be incorporated together with the NCMC thermodynamic perturbation protocol. Currently the `openmmtools.alchemy` package is used to generate the lambda parameters for the ligand, allowing alchemical modification of the sterics and electrostatics of the system.
The `Simulation` class in `blues/simulation.py` serves as a wrapper for running NCMC simulations.

### Implementing Custom Moves
Users can implement their own MC moves into NCMC by inheriting from an appropriate `blues.moves.Move` class and constructing a custom `move()` method that only takes in an Openmm context object as a parameter. The `move()` method will then access the positions of that context, change those positions, then update the positions of that context. For example if you would like to add a move that randomly translates a set of coordinates the code would look similar to this pseudocode:

```python
from blues.moves import Move
class TranslationMove(Move):
   	def __init__(self, atom_indices):
   		self.atom_indices = atom_indices
   	def move(context):
   	"""pseudocode for move"""
   		positions = context.context.getState(getPositions=True).getPositions(asNumpy=True)
   		#get positions from context
   		#use some function that translates atom_indices
   		newPositions = RandomTranslation(positions[self.atom_indices])
   		context.setPositions(newPositions)
   		return context
```

### Combining Moves
**Note: This feature has not been tested, use at your own risk.**
If you're interested in combining moves together sequentially–say you'd like to perform a rotation and translation move together–instead of coding up a new `Move` class that performs that, you can instead leverage the functionality of existing `Move`s using the `CombinationMove` class. `CombinationMove` takes in a list of instantiated `Move` objects. The `CombinationMove`'s `move()` method perfroms the moves in either listed or reverse order. Replicating a rotation and translation move on t, then, can effectively be done by passing in an instantiated TranslationMove (from the pseudocode example above) and RandomLigandRotation.
One important non-obvious thing to note about the CombinationMove class is that to ensure detailed balance is maintained, moves are done half the time in listed order and half the time in the reverse order.

## Versions:
- Version 0.0.1: Basic BLUES functionality/package
- [Version 0.0.2](http://dx.doi.org/10.5281/zenodo.438714): Maintenance release fixing a critical bug and improving organization as a package.
- [Version 0.0.3](http://dx.doi.org/10.5281/zenodo.569065): Refactored BLUES functionality and design.
- [Version 0.0.4](http://dx.doi.org/10.5281/zenodo.569074): Minor bug fixes plus a functionality problem on some GPU configs.
- [Version 0.1.0](http://dx.doi.org/10.5281/zenodo.837900): Refactored move proposals, added Monte Carlo functionality, Smart Darting moves, and changed alchemical integrator.
- [Version 0.1.1](https://doi.org/10.5281/zenodo.1028925): Features to boost move acceptance such as freezing atoms in the NCMC simulation and adding extra propagation steps in the alchemical integrator.
- [Version 0.1.2](https://doi.org/10.5281/zenodo.1040364): Incorporation of SideChainMove functionality (Contributor: Kalistyn Burley)
- [Version 0.1.3](https://doi.org/10.5281/zenodo.1048250): Improvements to simulation logging functionality and parameters for extra propagation.
- [Version 0.2.0](https://doi.org/10.5281/zenodo.1284568): YAML support, API changes, custom reporters.
- [Version 0.2.1](https://zenodo.org/badge/latestdoi/62096511): Bug fix in alchemical correction term


## Acknowledgements
We would like to thank Patrick Grinaway and John Chodera for their basic code framework for NCMC in OpenMM (see https://github.com/choderalab/perses/tree/master/perses/annihilation), and John Chodera and Christopher Bayly for their helpful discussions.<|MERGE_RESOLUTION|>--- conflicted
+++ resolved
@@ -28,27 +28,21 @@
 Install [miniconda](http://conda.pydata.org/miniconda.html) according to your systems
 
 ## Requirements
-Starting from v1.2, you will need the OpenEye toolkits and related tools:
+Starting from v1.2, you will need the OpenEye toolkits and related tools to use the `SideChainMove` class:
 ```bash
 conda install -c openeye/label/Orion -c omnia oeommtools packmol
 
 # Requires OpenEye License
 conda install -c openeye openeye-toolkits
+
+# Requirements for the MolDartMove class
+conda install --yes -c sgill2 chemcoord
+conda install -c omnia mdtraj parmed yank openmmtools=0.14.0
+conda install --yes -c conda-forge future
 ```
 
 ## Installation
-<<<<<<< HEAD
-Recommended: Install from conda
-First, install dependencies not on main conda channel (since channels)
-```bash
-conda install -c omnia mdtraj parmed yank openmmtools=0.13.0
-conda install --yes -c sgill2 chemcoord
-conda install --yes -c conda-forge future
-```
-Next install the actual BLUES package
-=======
 Recommended: Install releases from conda
->>>>>>> e96b5ec9
 ```bash
 conda install -c mobleylab blues
 ```
