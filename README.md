--- conflicted
+++ resolved
@@ -35,28 +35,11 @@
 
 Recommended: Install releases from conda
 
-<<<<<<< HEAD
-=======
 For MacOSX users:
->>>>>>> bf3e3e5f
 ```bash
-# Create a clean environment (python 3.6 is required)
-conda create -n blues python=3.6
-conda activate blues
-
-# Install OpenEye toolkits and related tools first
-conda install -c openeye/label/Orion -c omnia oeommtools
-conda install -c openeye openeye-toolkits
-
-# Install some dependencies
-conda install -c omnia -c conda-forge openmmtools=0.15.0 openmm=7.4.2 numpy cython
-
-# Then install BLUES
 conda install -c mobleylab blues
 ```
 
-<<<<<<< HEAD
-=======
 For Linux users:
 ```bash
 # Install OpenEye toolkits and related tools first
@@ -66,9 +49,8 @@
 # Then install BLUES
 conda install -c mobleylab blues
 ```
->>>>>>> bf3e3e5f
 
-Install from source (if conda installation fails)
+Install from source (NOT RECOMMENDED)
 ```bash
 # Clone the BLUES repository
 git clone https://github.com/MobleyLab/blues.git ./blues
@@ -76,11 +58,7 @@
 # Install some dependencies
 conda install -c omnia -c conda-forge openmmtools=0.15.0 openmm=7.4.2 numpy cython
 
-<<<<<<< HEAD
-# To use SideChainMove class, OpenEye toolkits and related tools are requried (requires OpenEye License)
-=======
 # Optional: To use SideChainMove class, OpenEye toolkits and related tools are requried (requires OpenEye License)
->>>>>>> bf3e3e5f
 conda install -c openeye/label/Orion -c omnia oeommtools
 conda install -c openeye openeye-toolkits
 
