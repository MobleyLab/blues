--- conflicted
+++ resolved
@@ -18,19 +18,13 @@
     author = "Samuel Gill, David Mobley, and others",
     description = ("NCMC moves in OpenMM to enhance ligand sampling"),
     license = "MIT",
-<<<<<<< HEAD
     platforms = ['Linux-64', 'Mac OSX-64', 'Unix-64'],
     keywords = "Nonequilibrium candidate Monte Carlo sampling of ligand binding modes",
     url = "https://github.com/MobleyLab/blues",
     packages=find_packages()+['blues', 'blues/tests', 'run_scripts'],
     include_package_data = True,
     zip_safe = False,
-=======
-    keywords = "Nonequilibrium candidate Monte Carlo sampling of ligand binding modes",
-    url = "https://github.com/MobleyLab/blues",
-    packages=['blues', 'blues/tests', 'run_scripts'],
     long_description=read('README.md'),
->>>>>>> df6d0738
     classifiers=[
         "Development Status :: 1 - Alpha",
         "Topic :: Utilities",
