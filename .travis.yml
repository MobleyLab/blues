dist: xenial
sudo: false
language: python

branches:
    only:
        - master

env:
  global:
    - ORGNAME="omnia"
    - USERNAME="nathanmlim"
    - PKG_NAME="blues"
    - RELEASE=false
    #- RELEASE=false
    - CONDA_ENV="${PKG_NAME}-${TRAVIS_OS_NAME}"
    - OE_LICENSE="$HOME/oe_license.txt"

matrix:
  include:
    # Extra includes for OSX since python language is not available by default on OSX
    #- os: osx
    #  language: generic
    #  env:
    #      - CONDA_PY="35"
    #      - PYTHON_VER="3.5"
    #- os: osx
    #  language: generic
    #  env:
    #      - CONDA_PY="36"
    #      - PYTHON_VER="3.6"
    #- os: osx
    #  language: generic
    #  env:
    #      - CONDA_PY="37"
    #      - PYTHON_VER="3.7"

    - os: linux
      python: 3.6
      env:
          - CONDA_PY="36"
          - PYTHON_VER="3.6"
    - os: linux
      python: 3.7
      env:
          - CONDA_PY="37"
          - PYTHON_VER="3.7"
<<<<<<< HEAD

=======
>>>>>>> b306f844

before_install:
  # Additional info about the build
  - uname -a

    # Install the Python environment
  - source devtools/travis-ci/before_install.sh
  - python -V

  # Unpack encrypted OpenEye license file
  #- if [ "$TRAVIS_SECURE_ENV_VARS" == true ]; then openssl aes-256-cbc -K $encrypted_7751cf1f2f9d_key -iv $encrypted_7751cf1f2f9d_iv -in oe_license.txt.enc -out oe_license.txt -d; fi
  #- if [ "$TRAVIS_SECURE_ENV_VARS" == false ]; then echo "OpenEye license will not be installed in forks."; fi

  - conda update --yes -q conda
  # Turn on always yes
  - conda config --set always_yes true --set changeps1 no
  - conda config --set anaconda_upload no

  # Add org channel
  - conda config --add channels omnia

  # Add conda-forge channel to top priority
  - conda config --add channels conda-forge

install:
  # Create test environment for package
  - echo ${PYTHON_VER} ${CONDA_PY}
  - conda create -n ${CONDA_ENV} python=${PYTHON_VER} pip pytest pytest-cov conda-verify
  - conda activate ${CONDA_ENV}
    # Install pip only modules
  - pip install codecov


  # Install OpenEye dependencies
  #  Use beta version for partial bond orders
  - conda install -c openeye/label/beta openeye-toolkits && python -c "import openeye; print(openeye.__version__)"
  - conda install -q -c openeye/label/Orion -c omnia oeommtools packmol

  # Build and install package
  - conda build -q --python=${PYTHON_VER} devtools/conda-recipe
  - conda install --use-local -q ${PKG_NAME}
  - conda list

script:
  - pytest -v -s --cov=blues blues/tests/

after_success:
  - codecov
  - test $TRAVIS_BRANCH = "master" && conda install conda-build && conda install anaconda-client && chmod +x  ./devtools/conda-recipe/conda_upload.sh

before_deploy:
  # Set up git user name and tag this commit
  #- git config --local user.name ${USERNAME}
  #- git config --local user.email ${USERNAME}@gmail.com
  - export CONDA_BLD_FILE=`conda build --python=${PYTHON_VER} devtools/conda-recipe --output`
  #- git tag "$(date +'%Y%m%d%H%M%S')-$(git log --format=%h -1)"

deploy:
  #Deploy to Anaconda.org
  - provider: script
    skip_cleanup: true
    script: ./devtools/conda-recipe/conda_upload.sh
    on:
      branch: master
      # tags: true<|MERGE_RESOLUTION|>--- conflicted
+++ resolved
@@ -9,10 +9,9 @@
 env:
   global:
     - ORGNAME="omnia"
-    - USERNAME="nathanmlim"
+    - USERNAME="mobleylab"
     - PKG_NAME="blues"
-    - RELEASE=false
-    #- RELEASE=false
+    - RELEASE=true
     - CONDA_ENV="${PKG_NAME}-${TRAVIS_OS_NAME}"
     - OE_LICENSE="$HOME/oe_license.txt"
 
@@ -45,10 +44,6 @@
       env:
           - CONDA_PY="37"
           - PYTHON_VER="3.7"
-<<<<<<< HEAD
-
-=======
->>>>>>> b306f844
 
 before_install:
   # Additional info about the build
