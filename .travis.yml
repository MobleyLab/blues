--- conflicted
+++ resolved
@@ -18,34 +18,16 @@
     - conda update --yes -q conda
     # Turn on always yes
     - conda config --set always_yes true --set changeps1 no
-<<<<<<< HEAD
-    - conda update --yes -q conda
-=======
     - conda config --set anaconda_upload no
->>>>>>> 09398f99
     # Add org channel
     - conda config --add channels omnia
     # Add conda-forge channel to top priority
     - conda config --add channels conda-forge
-<<<<<<< HEAD
     #DEBUG
     #- conda info -a
 
 install:
     - conda install -q python=$TRAVIS_PYTHON_VERSION conda-build anaconda-client
-    # Install OpenEye dependencies
-    #  Use beta version for partial bond orders
-    - conda install --yes -c openeye/label/beta openeye-toolkits && python -c "import openeye; print(openeye.__version__)"
-    #- pip install -i ${OPENEYE_BETA} openeye-toolkits && python -c "import openeye; print(openeye.__version__)"
-    #- conda install --yes -c openeye/label/beta openeye-toolkits
-    - conda install -q --yes -c openeye/label/Orion -c omnia oeommtools packmol
-    # Build the recipe
-    - conda build --python $TRAVIS_PYTHON_VERSION devtools/conda-recipe
-    - conda install -q --use-local ${PACKAGENAME}
-=======
-
-install:
-    - conda install -q conda-build anaconda-client
     # Install OpenEye dependencies
     #  Use beta version for partial bond orders
     #- pip install -i ${OPENEYE_BETA} openeye-toolkits && python -c "import openeye; print(openeye.__version__)"
@@ -54,7 +36,6 @@
     # Build the recipe
     - conda build --python=$TRAVIS_PYTHON_VERSION devtools/conda-recipe
     - conda install --use-local ${PACKAGENAME}
->>>>>>> 09398f99
     - conda list
 
 script:
@@ -62,7 +43,6 @@
 
 after_success:
   - test $TRAVIS_BRANCH = "master" && chmod +x  ./devtools/conda-recipe/conda_upload.sh
-<<<<<<< HEAD
 
 deploy:
   #Deploy to Anaconda.org
@@ -72,27 +52,11 @@
     #on:
       #branch: master
       #tags: true
-env:
-=======
->>>>>>> 09398f99
-
-deploy:
-  #Deploy to Anaconda.org
-  - provider: script
-    skip_cleanup: true
-    script: ./devtools/conda-recipe/conda_upload.sh
-    #on:
-      #branch: autoconda-0.2.3
-      #tags: true
-
+      
 env:
   global:
-<<<<<<< HEAD
     - ORGNAME="omnia"
-    - USERNAME="mobleylab"
-=======
     - USERNAME="nathanmlim"
->>>>>>> 09398f99
     - PACKAGENAME="blues"
     - OE_LICENSE="$HOME/oe_license.txt"
     - OPENEYE_CHANNEL="-i https://pypi.anaconda.org/openeye/channel/main/simple"
